<template>
  <div>
    <div class="div__sidebar">
      <div class="div__sidebar-page-divider" />
<<<<<<< HEAD
      <div class="div__accordian-container" role="tablist">
        <div
          role="tab"
          @click="handle_tab_visibility(0)"
          @mouseenter="data_acquisition_hover = true"
          @mouseleave="data_acquisition_hover = false"
        >
          <div
            v-b-toggle.data-acquisition-card
            class="div__accordian-tabs"
            :class="data_acquisition_dynamic_class"
          >
            Data Acquisition
          </div>
          <div
            class="div__arrow"
            :class="{ expanded: data_acquisition_visibility }"
            :style="data_acquisition_hover ? 'border-top: 6px solid #000' : null"
          />
=======
      <div class="div__plate-barcode-container">
        <BarcodeViewer />
      </div>
      <div class="div__plate-navigator-container">
        <PlateNavigator />
      </div>
      <div class="div__status-bar-container">
        <StatusBar :confirmation_request="confirmation_request" @send_confirmation="send_confirmation" />
      </div>
      <div class="div__player-controls-container">
        <DesktopPlayerControls @save_customer_id="save_customer_id" />
      </div>

      <!-- Beta 2 specific components -->
      <div v-if="beta_2_mode">
        <div class="div__stim-barcode-container">
          <BarcodeViewer :barcode_type="'stim_barcode'" />
        </div>
        <div class="div__status-bar-container" :style="'top: 455px;'">
          <StatusBar
            :confirmation_request="confirmation_request"
            :stim_specific="true"
            @send_confirmation="send_confirmation"
          />
        </div>
        <div class="div__stimulation_controls-controls-icon-container">
          <StimulationControls />
          <NuxtLink to="/stimulationstudio">
            <div
              v-b-popover.hover.bottom="'Click to view Stimulation Studio'"
              :title="'Stimulation Studio'"
              class="div__stim-studio-screen-view"
            />
          </NuxtLink>
        </div>
      </div>

      <span
        class="span__screen-view-options-text"
        :class="[
          beta_2_mode
            ? 'span__screen-view-options-text--beta-2-mode'
            : 'span__screen-view-options-text--beta-1-mode',
        ]"
      >
        Screen View Options
      </span>
      <div
        class="div__screen-view-container"
        :class="[
          beta_2_mode ? 'div__screen-view-container--beta-2-mode' : 'div__screen-view-container--beta-1-mode',
        ]"
      >
        <div class="div__waveform-screen-view">
          <!-- Default view is waveform screen -->
          <NuxtLink to="/">
            <img
              v-b-popover.hover.bottom="'Click to view Live View'"
              :title="'Live View'"
              src="../assets/img/waveform-screen-view.png"
            />
          </NuxtLink>
>>>>>>> 8e5fe42b
        </div>
        <b-collapse id="data-acquisition-card" visible accordion="controls-accordion" role="tabpanel">
          <div class="div__plate-barcode-container">
            <BarcodeViewer />
          </div>
          <div class="div__plate-navigator-container">
            <PlateNavigator />
          </div>
          <div class="div__status-bar-container">
            <StatusBar @send_confirmation="send_confirmation" />
          </div>
          <div class="div__player-controls-container">
            <DesktopPlayerControls @save_customer_id="save_customer_id" />
          </div>
          <div class="div__screen-view-options-text">Screen View Options</div>
          <div class="div__screen-view-container">
            <div class="div__waveform-screen-view">
              <!-- Default view is waveform screen -->
              <NuxtLink to="/">
                <img
                  v-b-popover.hover.bottom="'Click to view Live View'"
                  :title="'Live View'"
                  src="../assets/img/waveform-screen-view.png"
                />
              </NuxtLink>
            </div>
            <div class="div__heatmap-screen-view">
              <NuxtLink to="/heatmap">
                <img
                  v-b-popover.hover.bottom="'Click to view Heat Map'"
                  :title="'Heat Map'"
                  src="../assets/img/heatmap-screen-view.png"
                />
              </NuxtLink>
            </div>
          </div>
        </b-collapse>
        <div
          v-if="beta_2_mode"
          role="tab"
          @click="handle_tab_visibility(1)"
          @mouseenter="stim_studio_hover = true"
          @mouseleave="stim_studio_hover = false"
        >
          <div v-b-toggle.stim-studio-card class="div__accordian-tabs" :class="stim_studio_dynamic_class">
            Stimulation Studio
          </div>
          <div
            class="div__arrow"
            :class="{ expanded: stim_studio_visibility }"
            :style="stim_studio_hover ? 'border-top: 6px solid #000' : null"
          />
        </div>
        <b-collapse id="stim-studio-card" accordion="controls-accordion" role="tabpanel">
          <div class="div__stim-barcode-container">
            <BarcodeViewer :barcode_type="'stim_barcode'" />
          </div>
          <div class="div__stim-status-container">
            <StatusBar
              :confirmation_request="confirmation_request"
              :stim_specific="true"
              @send_confirmation="send_confirmation"
            />
          </div>
          <div class="div__stimulation_controls-controls-icon-container">
            <StimulationControls />
            <NuxtLink to="/stimulationstudio">
              <div
                v-b-popover.hover.bottom="'Click to view Stimulation Studio'"
                :title="'Stimulation Studio'"
                class="div__stim-studio-screen-view"
              />
            </NuxtLink>
          </div>
        </b-collapse>
        <div
          v-if="beta_2_mode"
          role="tab"
          @click="handle_tab_visibility(2)"
          @mouseenter="data_analysis_hover = true"
          @mouseleave="data_analysis_hover = false"
        >
          <div v-b-toggle.data-analysis-card class="div__accordian-tabs" :class="data_analysis_dynamic_class">
            Data Analysis
          </div>
          <div
            class="div__arrow"
            :class="{ expanded: data_analysis_visibility }"
            :style="data_analysis_hover ? 'border-top: 6px solid #000' : null"
          />
        </div>
        <b-collapse id="data-analysis-card" accordion="controls-accordion" role="tabpanel">
          <DataAnalysisControl @send_confirmation="send_confirmation" />
        </b-collapse>
      </div>
      <div class="div__simulation-mode-container">
        <SimulationMode />
      </div>
      <span class="span__copyright"
        >&copy;{{ current_year }} Curi Bio. All Rights Reserved. Version:
        {{ package_version }}
      </span>
    </div>
    <div class="div__top-bar-above-waveforms">
      <div class="div__recording-top-bar-container">
        <UploadFilesWidget />
        <RecordingTime />
      </div>
    </div>
    <div class="div__nuxt-page">
      <nuxt />
    </div>
  </div>
</template>
<script>
import {
  PlateNavigator,
  BarcodeViewer,
  DesktopPlayerControls,
  StatusBar,
  SimulationMode,
  RecordingTime,
  StimulationControls,
  UploadFilesWidget,
  DataAnalysisControl,
} from "@curi-bio/mantarray-frontend-components";
import { ipcRenderer } from "electron";
import { mapState } from "vuex";
const log = require("electron-log");
import path from "path";
import Vue from "vue";
import { VBPopover, VBToggle, BCollapse } from "bootstrap-vue";

// Note: Vue automatically prefixes the directive name with 'v-'
Vue.directive("b-popover", VBPopover);
Vue.directive("b-toggle", VBToggle);
// const pkginfo = require('pkginfo')(module, 'version');
const dummy_electron_app = {
  getVersion() {
    return "0.0.0";
  },
};
const electron_app = process.env.NODE_ENV === "test" ? dummy_electron_app : require("electron").remote.app;

export default {
  components: {
    PlateNavigator,
    BarcodeViewer,
    DesktopPlayerControls,
    StatusBar,
    SimulationMode,
    RecordingTime,
    StimulationControls,
    UploadFilesWidget,
    DataAnalysisControl,
    BCollapse,
  },
  data: function () {
    return {
      // package_version: module.exports.version,
      package_version: electron_app.getVersion(), // Eli (7/13/20): This only displays the application version when running from a built application---otherwise it displays the version of Electron that is installed
      current_year: "2022",
      beta_2_mode: process.env.SPECTRON || undefined,
<<<<<<< HEAD
      log_dir_name: "C:\\Users\\username\\AppData\\Roaming\\MantarrayController\\logs_flask",
      data_acquisition_visibility: true,
      stim_studio_visibility: false,
      data_analysis_visibility: false,
      data_analysis_hover: false,
      data_acquisition_hover: false,
      stim_studio_hover: false,
    };
  },
  computed: {
    ...mapState("settings", [
      "customer_account_ids",
      "customer_index",
      "allow_sw_update_install",
      "recordings_list",
      "root_recording_path",
    ]),
    ...mapState("playback", ["data_analysis_state"]),
    data_acquisition_dynamic_class: function () {
      return this.data_acquisition_visibility ? "div__accordian-tabs-visible" : "div__accordian-tabs";
    },
    stim_studio_dynamic_class: function () {
      return this.stim_studio_visibility ? "div__accordian-tabs-visible" : "div__accordian-tabs";
    },
    data_analysis_dynamic_class: function () {
      return this.data_analysis_visibility ? "div__accordian-tabs-visible" : "div__accordian-tabs";
    },
=======
      request_stored_customer_id: true,
      log_dir_name: undefined,
    };
  },
  computed: {
    ...mapState("settings", ["user_accounts", "active_user_index", "allow_sw_update_install"]),
>>>>>>> 8e5fe42b
  },
  watch: {
    allow_sw_update_install: function () {
      ipcRenderer.send("set_sw_update_auto_install", this.allow_sw_update_install);
    },
  },
  created: async function () {
    ipcRenderer.on("logs_flask_dir_response", (e, log_dir_name) => {
      this.$store.commit("settings/set_log_path", log_dir_name);
      this.log_dir_name = log_dir_name;
      const filename_prefix = path.basename(log_dir_name);

      // Only way to create a custom file path for the renderer process logs
      log.transports.file.resolvePath = () => {
        const filename = filename_prefix + "_renderer.txt";
        return path.join(this.log_dir_name, filename);
      };

      console.log = log.log;
      console.error = log.error;
      console.log("Initial view has been rendered"); // allow-log
    });

    if (this.log_dir_name === undefined) {
      ipcRenderer.send("logs_flask_dir_request");
    }

    // init store values needed in pages here since this side bar is only created once
    this.$store.commit("data/set_heatmap_values", {
      "Twitch Force": { data: [...Array(24)].map((_) => Array(0)) },
      "Twitch Frequency": { data: [...Array(24)].map((_) => Array(0)) },
    });

    this.$store.commit("waveform/set_x_axis_zoom_idx", 2);
    this.$store.commit("waveform/set_x_axis_zoom_levels", [
      { x_scale: 30 * 1e6 },
      { x_scale: 15 * 1e6 },
      { x_scale: 5 * 1e6 },
      { x_scale: 2 * 1e6 },
      { x_scale: 1 * 1e6 },
    ]);
    this.$store.dispatch("flask/start_status_pinging");

    ipcRenderer.on("confirmation_request", () => {
      this.$store.commit("settings/set_confirmation_request", true);
    });

    ipcRenderer.on("beta_2_mode_response", (_, beta_2_mode) => {
      this.beta_2_mode = beta_2_mode;
      this.$store.commit("settings/set_beta_2_mode", beta_2_mode);
    });
    ipcRenderer.on("stored_customer_id_response", (_, stored_customer_id) => {
      this.request_stored_customer_id = false;
      this.$store.commit("settings/set_stored_customer_id", stored_customer_id);
    });

    if (this.beta_2_mode === undefined) {
      ipcRenderer.send("beta_2_mode_request");
    }
    if (this.request_stored_customer_id) {
      ipcRenderer.send("stored_customer_id_request");
    }
  },
  methods: {
    send_confirmation: function (idx) {
      ipcRenderer.send("confirmation_response", idx);
      this.$store.commit("settings/set_confirmation_request", false);
    },
    save_customer_id: function () {
      const customer_id = this.user_accounts[this.active_user_index].customer_id;
      ipcRenderer.send("save_customer_id", customer_id);
      this.$store.commit("settings/set_stored_customer_id", customer_id);
    },
    handle_tab_visibility: function (tab) {
      if (tab === 0) {
        this.data_acquisition_visibility = !this.data_acquisition_visibility;
        this.data_analysis_visibility = false;
        this.stim_studio_visibility = false;
      } else if (tab === 1) {
        this.data_acquisition_visibility = false;
        this.data_analysis_visibility = false;
        this.stim_studio_visibility = !this.stim_studio_visibility;
      } else if (tab === 2) {
        this.data_acquisition_visibility = false;
        this.data_analysis_visibility = !this.data_analysis_visibility;
        this.stim_studio_visibility = false;
      }
    },
  },
};
</script>

<style type="text/css">
body {
  background-color: #000000;
}
.div__nuxt-page {
  position: absolute;
  top: 0px;
  left: 289px;
}

/* ACCORDIAN*/
#stim-studio-card {
  padding-bottom: 10px;
}
#data-acquisition-card {
  padding: 5px 0px 10px 0px;
}
.div__accordian-container {
  top: 45px;
  position: absolute;
  width: 287px;
}
.div__accordian-tabs {
  background-color: #000;
  color: #b7b7b7;
  font-family: Muli;
  width: 287px;
  height: 40px;
  border-top: 2px solid #1c1c1c;
  border-bottom: 2px solid #1c1c1c;
  border-left: 1px solid #000;
  border-right: 1px solid #000;
  text-align: left;
  padding-top: 5px;
  padding-left: 15px;
}
.div__accordian-tabs:hover,
.div__accordian-tabs-visible:hover {
  background-color: #b7b7b7c9;
  color: #000;
}
.div__accordian-tabs-visible {
  background-color: #b7b7b7;
  color: #000;
}

/* NON-SPECIFIC */
.div__arrow {
  position: relative;
  top: -21px;
  left: 260px;
  border-left: 4px solid transparent;
  border-right: 4px solid transparent;
  border-top: 6px solid #b7b7b7c9;
  width: 9px;
  transform: rotateZ(0deg) translateY(0px);
  transition-duration: 0.3s;
  transition-timing-function: cubic-bezier(0.59, 1.39, 0.37, 1.01);
}
.expanded {
  transform: rotateZ(180deg) translateY(2px);
  border-top: 6px solid #000;
}
.arrow_hover {
  border-top: 6px solid #000;
}
.div__top-bar-above-waveforms {
  position: absolute;
  left: 289px;
  background-color: #111111;
  height: 45px;
  width: 1629px;
}
.div__recording-top-bar-container {
  float: right;
  position: relative;
  height: 45px;
  width: 650px;
  display: flex;
  justify-content: space-between;
  text-align: left;
}
.div__sidebar {
  background-color: #1c1c1c;
  position: absolute;
  top: 0px;
  left: 0px;
  height: 930px;
  width: 287px;
}
.div__sidebar-page-divider {
  position: absolute;
  top: 0px;
  left: 287px;
  width: 2px;
  height: 930px;
  background-color: #0e0e0e;
}
<<<<<<< HEAD
=======
.div__plate-barcode-container {
  position: absolute;
  top: 45px;
  left: 0px;
}
.div__stim-barcode-container {
  position: absolute;
  top: 420px;
  left: 0px;
}
.div__plate-navigator-container {
  position: absolute;
  top: 79px;
  left: 0px;
}
.div__status-bar-container {
  position: absolute;
  top: 256px;
  left: 0px;
}
.div__player-controls-container {
  position: absolute;
  top: 300px;
  left: 0px;
}

.div__stimulation_controls-controls-icon-container {
  position: absolute;
  top: 505px;
  left: 0px;
}
.div__stim-studio-screen-view {
  position: absolute;
  top: 32px;
  left: 7px;
  width: 44px;
  height: 44px;
  opacity: 0;
}
>>>>>>> 8e5fe42b

/* DATA-ACQUISITION */
.div__screen-view-container {
  position: relative;
  width: 287px;
  display: grid;
  grid-template-columns: 50% 50%;
  justify-items: center;
}
.div__plate-barcode-container {
  position: relative;
  left: 0px;
}
.div__status-bar-container {
  position: relative;
  left: 0px;
}
.div__plate-navigator-container {
  position: relative;
  top: 5px;
  left: 0px;
}
.div__screen-view-options-text {
  line-height: 100%;
  position: relative;
  width: 207px;
  height: 23px;
  left: 11px;
  padding: 5px;
  user-select: none;
  font-size: 16px;
  color: #ffffff;
  text-align: left;
  margin: 10px;
}
.div__waveform-screen-view- {
  grid-column: 1 / 2;
}
.div__heatmap-screen-view- {
  grid-column: 2;
}
.div__player-controls-container {
  position: relative;
  left: 0px;
  margin: 5px 0;
}

/* STIM STUDIO */
.div__stim-status-container {
  position: relative;
  margin-top: 8px;
}
.div__stim-barcode-container {
  position: relative;
  left: 0px;
  margin-top: 10px;
}
.div__stimulation_controls-controls-icon-container {
  position: relative;
  margin-top: 3px;
  left: 0px;
}
.div__stim-studio-screen-view {
  position: absolute;
  top: 32px;
  left: 7px;
  width: 44px;
  height: 44px;
  opacity: 0;
}

/* STIMULATION/COPYRIGHT */
.div__simulation-mode-container {
  position: absolute;
  top: 875px;
}
.span__copyright {
  position: absolute;
  z-index: 99;
  -webkit-font-smoothing: antialiased;
  text-rendering: optimizeLegibility;
  box-sizing: border-box;
  line-height: 100%;
  overflow: hidden;
  width: 286px;
  height: 16px;
  top: 907px;
  left: -0.252101px;
  padding: 5px;
  user-select: none;
  font-family: Muli;
  font-weight: normal;
  font-style: normal;
  text-decoration: none;
  font-size: 9px;
  color: #ffffff;
  text-align: center;
}
</style><|MERGE_RESOLUTION|>--- conflicted
+++ resolved
@@ -2,7 +2,6 @@
   <div>
     <div class="div__sidebar">
       <div class="div__sidebar-page-divider" />
-<<<<<<< HEAD
       <div class="div__accordian-container" role="tablist">
         <div
           role="tab"
@@ -22,70 +21,6 @@
             :class="{ expanded: data_acquisition_visibility }"
             :style="data_acquisition_hover ? 'border-top: 6px solid #000' : null"
           />
-=======
-      <div class="div__plate-barcode-container">
-        <BarcodeViewer />
-      </div>
-      <div class="div__plate-navigator-container">
-        <PlateNavigator />
-      </div>
-      <div class="div__status-bar-container">
-        <StatusBar :confirmation_request="confirmation_request" @send_confirmation="send_confirmation" />
-      </div>
-      <div class="div__player-controls-container">
-        <DesktopPlayerControls @save_customer_id="save_customer_id" />
-      </div>
-
-      <!-- Beta 2 specific components -->
-      <div v-if="beta_2_mode">
-        <div class="div__stim-barcode-container">
-          <BarcodeViewer :barcode_type="'stim_barcode'" />
-        </div>
-        <div class="div__status-bar-container" :style="'top: 455px;'">
-          <StatusBar
-            :confirmation_request="confirmation_request"
-            :stim_specific="true"
-            @send_confirmation="send_confirmation"
-          />
-        </div>
-        <div class="div__stimulation_controls-controls-icon-container">
-          <StimulationControls />
-          <NuxtLink to="/stimulationstudio">
-            <div
-              v-b-popover.hover.bottom="'Click to view Stimulation Studio'"
-              :title="'Stimulation Studio'"
-              class="div__stim-studio-screen-view"
-            />
-          </NuxtLink>
-        </div>
-      </div>
-
-      <span
-        class="span__screen-view-options-text"
-        :class="[
-          beta_2_mode
-            ? 'span__screen-view-options-text--beta-2-mode'
-            : 'span__screen-view-options-text--beta-1-mode',
-        ]"
-      >
-        Screen View Options
-      </span>
-      <div
-        class="div__screen-view-container"
-        :class="[
-          beta_2_mode ? 'div__screen-view-container--beta-2-mode' : 'div__screen-view-container--beta-1-mode',
-        ]"
-      >
-        <div class="div__waveform-screen-view">
-          <!-- Default view is waveform screen -->
-          <NuxtLink to="/">
-            <img
-              v-b-popover.hover.bottom="'Click to view Live View'"
-              :title="'Live View'"
-              src="../assets/img/waveform-screen-view.png"
-            />
-          </NuxtLink>
->>>>>>> 8e5fe42b
         </div>
         <b-collapse id="data-acquisition-card" visible accordion="controls-accordion" role="tabpanel">
           <div class="div__plate-barcode-container">
@@ -249,7 +184,6 @@
       package_version: electron_app.getVersion(), // Eli (7/13/20): This only displays the application version when running from a built application---otherwise it displays the version of Electron that is installed
       current_year: "2022",
       beta_2_mode: process.env.SPECTRON || undefined,
-<<<<<<< HEAD
       log_dir_name: "C:\\Users\\username\\AppData\\Roaming\\MantarrayController\\logs_flask",
       data_acquisition_visibility: true,
       stim_studio_visibility: false,
@@ -257,12 +191,13 @@
       data_analysis_hover: false,
       data_acquisition_hover: false,
       stim_studio_hover: false,
+      request_stored_customer_id: true,
     };
   },
   computed: {
     ...mapState("settings", [
-      "customer_account_ids",
-      "customer_index",
+      "user_accounts",
+      "active_user_index",
       "allow_sw_update_install",
       "recordings_list",
       "root_recording_path",
@@ -277,14 +212,6 @@
     data_analysis_dynamic_class: function () {
       return this.data_analysis_visibility ? "div__accordian-tabs-visible" : "div__accordian-tabs";
     },
-=======
-      request_stored_customer_id: true,
-      log_dir_name: undefined,
-    };
-  },
-  computed: {
-    ...mapState("settings", ["user_accounts", "active_user_index", "allow_sw_update_install"]),
->>>>>>> 8e5fe42b
   },
   watch: {
     allow_sw_update_install: function () {
@@ -475,48 +402,6 @@
   height: 930px;
   background-color: #0e0e0e;
 }
-<<<<<<< HEAD
-=======
-.div__plate-barcode-container {
-  position: absolute;
-  top: 45px;
-  left: 0px;
-}
-.div__stim-barcode-container {
-  position: absolute;
-  top: 420px;
-  left: 0px;
-}
-.div__plate-navigator-container {
-  position: absolute;
-  top: 79px;
-  left: 0px;
-}
-.div__status-bar-container {
-  position: absolute;
-  top: 256px;
-  left: 0px;
-}
-.div__player-controls-container {
-  position: absolute;
-  top: 300px;
-  left: 0px;
-}
-
-.div__stimulation_controls-controls-icon-container {
-  position: absolute;
-  top: 505px;
-  left: 0px;
-}
-.div__stim-studio-screen-view {
-  position: absolute;
-  top: 32px;
-  left: 7px;
-  width: 44px;
-  height: 44px;
-  opacity: 0;
-}
->>>>>>> 8e5fe42b
 
 /* DATA-ACQUISITION */
 .div__screen-view-container {
