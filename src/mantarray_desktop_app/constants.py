# -*- coding: utf-8 -*-
"""Constants for the Mantarray GUI.

The following constants are based off the geometry of Mantarray Board Rev 2

* REF_INDEX_TO_24_WELL_INDEX
* ADC_CH_TO_24_WELL_INDEX
* ADC_CH_TO_IS_REF_SENSOR
* WELL_24_INDEX_TO_ADC_AND_CH_INDEX
"""
import datetime
from enum import Enum
from enum import IntEnum
from typing import Dict
from typing import Tuple
import uuid

from immutabledict import immutabledict
from labware_domain_models import LabwareDefinition
import numpy as np
from pulse3D.constants import CENTIMILLISECONDS_PER_SECOND
from xem_wrapper import DATA_FRAMES_PER_ROUND_ROBIN

CURRENT_SOFTWARE_VERSION = "REPLACETHISWITHVERSIONDURINGBUILD"

COMPILED_EXE_BUILD_TIMESTAMP = "REPLACETHISWITHTIMESTAMPDURINGBUILD"

<<<<<<< HEAD
# Cloud APIs
CLOUD_ENDPOINT_USER_OPTION = "REPLACETHISWITHENDPOINTDURINGBUILD"
CLOUD_ENDPOINT_VALID_OPTIONS = immutabledict({"test": "curibio-test", "prod": "curibio"})
CLOUD_DOMAIN = CLOUD_ENDPOINT_VALID_OPTIONS.get(CLOUD_ENDPOINT_USER_OPTION, "curibio-test")
CLOUD_API_ENDPOINT = f"apiv2.{CLOUD_DOMAIN}.com"
CLOUD_PULSE3D_ENDPOINT = f"pulse3d.{CLOUD_DOMAIN}.com"

# File Versions
CURRENT_BETA1_HDF5_FILE_FORMAT_VERSION = "0.4.2"
CURRENT_BETA2_HDF5_FILE_FORMAT_VERSION = "1.0.2"

# General
=======
CURRENT_BETA1_HDF5_FILE_FORMAT_VERSION = "0.4.2"
CURRENT_BETA2_HDF5_FILE_FORMAT_VERSION = "1.0.3"

# Cloud API
CLOUD_API_ENDPOINT_USER_OPTION = "REPLACETHISWITHENDPOINTDURINGBUILD"
CLOUD_API_ENDPOINT_VALID_OPTIONS = immutabledict(
    {
        "test": "curibio-test",
        "modl": "curibio-modl",
        "prod": "curibio",
    }
)
CLOUD_API_ENDPOINT = (
    f"api.{CLOUD_API_ENDPOINT_VALID_OPTIONS.get(CLOUD_API_ENDPOINT_USER_OPTION, 'curibio-test')}.com"
)

CURI_BIO_ACCOUNT_UUID = uuid.UUID("73f52be0-368c-42d8-a1fd-660d49ba5604")
CURI_BIO_USER_ACCOUNT_ID = uuid.UUID("455b93eb-c78f-4494-9f73-d3291130f126")

DEFAULT_USER_CONFIG = immutabledict({"customer_account_id": "", "user_account_id": ""})
VALID_CONFIG_SETTINGS = frozenset(
    [
        "customer_account_uuid",
        "user_account_id",
        "customer_pass_key",
        "recording_directory",
        "auto_upload",
        "auto_delete",
    ]
)

BARCODE_HEADERS = immutabledict({"plate_barcode": "ML", "stim_barcode": "MS"})
ALL_VALID_BARCODE_HEADERS = frozenset(BARCODE_HEADERS.values())

>>>>>>> 9a896846
DEFAULT_SERVER_PORT_NUMBER = 4567

MAX_POSSIBLE_CONNECTED_BOARDS = 4

GENERIC_24_WELL_DEFINITION = LabwareDefinition(row_count=4, column_count=6)

<<<<<<< HEAD

CURI_BIO_ACCOUNT_UUID = uuid.UUID("73f52be0-368c-42d8-a1fd-660d49ba5604")
CURI_BIO_USER_ACCOUNT_ID = uuid.UUID("455b93eb-c78f-4494-9f73-d3291130f126")

DEFAULT_USER_CONFIG = immutabledict({"customer_account_id": "", "user_account_id": ""})
VALID_CONFIG_SETTINGS = frozenset(
    [
        "customer_account_uuid",
        "user_account_id",
        "customer_pass_key",
        "recording_directory",
        "auto_upload",
        "auto_delete",
    ]
)

MICROSECONDS_PER_CENTIMILLISECOND = 10
NANOSECONDS_PER_CENTIMILLISECOND = 10 ** 4
MICROSECONDS_PER_MILLISECOND = 10 ** 3

MICRO_TO_BASE_CONVERSION = int(1e6)


=======
>>>>>>> 9a896846
# Beta 1 values
FIRMWARE_VERSION_WIRE_OUT_ADDRESS = 0x21
BARCODE_SCANNER_TRIGGER_IN_ADDRESS = 0x41
BARCODE_SCANNER_TOP_WIRE_OUT_ADDRESS = 0x2A
BARCODE_SCANNER_MID_WIRE_OUT_ADDRESS = 0x2B
BARCODE_SCANNER_BOTTOM_WIRE_OUT_ADDRESS = 0x2C

CLEAR_BARCODE_TRIG_BIT = 0x5
START_BARCODE_SCAN_TRIG_BIT = 0x6

BARCODE_POLL_PERIOD = 15
BARCODE_CONFIRM_CLEAR_WAIT_SECONDS = 0.5
BARCODE_GET_SCAN_WAIT_SECONDS = 6

BARCODE_LEN = 12
CLEARED_BARCODE_VALUE = chr(0) * BARCODE_LEN
NO_PLATE_DETECTED_BARCODE_VALUE = chr(21) * BARCODE_LEN

BARCODE_VALID_UUID = uuid.UUID("22d5054a-ede2-4e94-8f74-f4ebaafde247")
BARCODE_INVALID_UUID = uuid.UUID("cec87db3-3181-4b84-8d5e-1643cd00b567")
NO_PLATE_DETECTED_UUID = uuid.UUID("e86ca1d0-2350-4e1b-ad6a-5c78a6c2ed7a")
BARCODE_UNREADABLE_UUID = uuid.UUID("87525976-4c98-4783-a6f2-ae34a89dace6")

DATA_FRAME_PERIOD = 20  # in centimilliseconds
ROUND_ROBIN_PERIOD = DATA_FRAME_PERIOD * DATA_FRAMES_PER_ROUND_ROBIN
TIMESTEP_CONVERSION_FACTOR = 5  # Mantarray firmware represents time indices in units of 5 cms, so we must multiply sample index from hardware by this conversion factor to get value in cms

<<<<<<< HEAD
=======
MICROSECONDS_PER_CENTIMILLISECOND = 10
NANOSECONDS_PER_CENTIMILLISECOND = 10**4
MICROSECONDS_PER_MILLISECOND = 10**3

MICRO_TO_BASE_CONVERSION = int(1e6)

>>>>>>> 9a896846
MIDSCALE_CODE = 0x800000
REFERENCE_VOLTAGE = 2.5
ADC_GAIN = 2
REFERENCE_SENSOR_SAMPLING_PERIOD = ROUND_ROBIN_PERIOD // 4
CONSTRUCT_SENSOR_SAMPLING_PERIOD = ROUND_ROBIN_PERIOD

FIFO_SIMULATOR_DEFAULT_WIRE_OUT_VALUE = 0xFFFFFFFF

FIFO_READ_PRODUCER_SAWTOOTH_PERIOD = (CENTIMILLISECONDS_PER_SECOND // TIMESTEP_CONVERSION_FACTOR) / (
    2 * np.pi
)  # in board timesteps (1/5 of a centimillisecond)
FIFO_READ_PRODUCER_WELL_AMPLITUDE = 0x1014  # this value chosen so the force of the max well is 100 µN
FIFO_READ_PRODUCER_REF_AMPLITUDE = (
    0x100  # this value will likely never be used in analysis or demos/simulation
)
FIFO_READ_PRODUCER_DATA_OFFSET = (  # 0xB000 chosen through empirical testing
    MIDSCALE_CODE + 0xB000 + FIFO_READ_PRODUCER_WELL_AMPLITUDE * 24 // 2
)

RAW_TO_SIGNED_CONVERSION_VALUE = 2**23  # subtract this value from raw hardware data
MILLIVOLTS_PER_VOLT = 1000

MIN_NUM_SECONDS_NEEDED_FOR_ANALYSIS = 10
DATA_ANALYZER_BUFFER_SIZE_CENTIMILLISECONDS = (
    MIN_NUM_SECONDS_NEEDED_FOR_ANALYSIS * CENTIMILLISECONDS_PER_SECOND
)
DATA_ANALYZER_BETA_1_BUFFER_SIZE = DATA_ANALYZER_BUFFER_SIZE_CENTIMILLISECONDS // ROUND_ROBIN_PERIOD
OUTGOING_DATA_BUFFER_SIZE = 2
FILE_WRITER_BUFFER_SIZE_CENTIMILLISECONDS = 30 * CENTIMILLISECONDS_PER_SECOND
FILE_WRITER_BUFFER_SIZE_MICROSECONDS = 30 * MICRO_TO_BASE_CONVERSION

INSTRUMENT_COMM_PERFOMANCE_LOGGING_NUM_CYCLES = 20
FILE_WRITER_PERFOMANCE_LOGGING_NUM_CYCLES = int(
    20 / 0.01
)  # 20 seconds / FileWriterProcess minimum_iteration_duration_seconds

VALID_SCRIPTING_COMMANDS = frozenset(
    [
        "begin_hardware_script",
        "end_hardware_script",
        "set_wire_in",
        "read_wire_out",
        "activate_trigger_in",
        "comm_delay",
        "start_calibration",
    ]
)
ADC_GAIN_DESCRIPTION_TAG = "adc_gain_setting"  # specifically used for parsing gain value from xem_scripts
ADC_OFFSET_DESCRIPTION_TAG = (
    "adc_offset_reading"  # specifically used for parsing offset values from xem_scripts
)

CONSTRUCT_SENSORS_PER_REF_SENSOR = 4
REF_INDEX_TO_24_WELL_INDEX = immutabledict(
    {
        0: frozenset([0, 1, 4, 5]),
        1: frozenset([8, 9, 12, 13]),
        2: frozenset([16, 17, 20, 21]),
        3: frozenset([2, 3, 6, 7]),
        4: frozenset([10, 11, 14, 15]),
        5: frozenset([18, 19, 22, 23]),
    }
)
ADC_CH_TO_24_WELL_INDEX = immutabledict(
    {
        0: {0: 0, 2: 1, 4: 4, 6: 5},
        1: {0: 8, 2: 9, 4: 12, 6: 13},
        2: {0: 16, 2: 17, 4: 20, 6: 21},
        3: {6: 2, 4: 3, 2: 6, 0: 7},
        4: {6: 10, 4: 11, 2: 14, 0: 15},
        5: {6: 18, 4: 19, 2: 22, 0: 23},
    }
)
ADC_CH_TO_IS_REF_SENSOR = immutabledict(
    {
        0: {0: False, 1: True, 2: False, 3: True, 4: False, 5: True, 6: False, 7: True},
        1: {0: False, 1: True, 2: False, 3: True, 4: False, 5: True, 6: False, 7: True},
        2: {0: False, 1: True, 2: False, 3: True, 4: False, 5: True, 6: False, 7: True},
        3: {0: False, 1: True, 2: False, 3: True, 4: False, 5: True, 6: False, 7: True},
        4: {0: False, 1: True, 2: False, 3: True, 4: False, 5: True, 6: False, 7: True},
        5: {0: False, 1: True, 2: False, 3: True, 4: False, 5: True, 6: False, 7: True},
    }
)
WELL_24_INDEX_TO_ADC_AND_CH_INDEX: Dict[int, Tuple[int, int]] = dict()
for adc_num in range(6):
    for ch_num in range(0, 8, 2):
        well_idx = ADC_CH_TO_24_WELL_INDEX[adc_num][ch_num]
        WELL_24_INDEX_TO_ADC_AND_CH_INDEX[well_idx] = (adc_num, ch_num)

# Communications from Main to Subprocesses
START_MANAGED_ACQUISITION_COMMUNICATION = immutabledict(
    {"communication_type": "acquisition_manager", "command": "start_managed_acquisition"}
)
STOP_MANAGED_ACQUISITION_COMMUNICATION = immutabledict(
    {"communication_type": "acquisition_manager", "command": "stop_managed_acquisition"}
)

# boot up states
SERVER_INITIALIZING_STATE = "server_initializing"
SERVER_READY_STATE = "server_ready"
INSTRUMENT_INITIALIZING_STATE = "instrument_initializing"
CHECKING_FOR_UPDATES_STATE = "checking_for_updates"
# normal operation states
CALIBRATION_NEEDED_STATE = "calibration_needed"
CALIBRATING_STATE = "calibrating"
CALIBRATED_STATE = "calibrated"
BUFFERING_STATE = "buffering"
LIVE_VIEW_ACTIVE_STATE = "live_view_active"
RECORDING_STATE = "recording"
# updating states
UPDATES_NEEDED_STATE = "updates_needed"
DOWNLOADING_UPDATES_STATE = "downloading_updates"
INSTALLING_UPDATES_STATE = "installing_updates"
UPDATES_COMPLETE_STATE = "updates_complete"
UPDATE_ERROR_STATE = "update_error"

SYSTEM_STATUS_UUIDS = immutabledict(
    {
        SERVER_INITIALIZING_STATE: uuid.UUID("04471bcf-1a00-4a0d-83c8-4160622f9a25"),
        SERVER_READY_STATE: uuid.UUID("8e24ef4d-2353-4e9d-aa32-4346126e73e3"),
        INSTRUMENT_INITIALIZING_STATE: uuid.UUID("d2e3d386-b760-4c9a-8b2d-410362ff11c4"),
        CHECKING_FOR_UPDATES_STATE: uuid.UUID("04fd6f6b-ee9e-4656-aae4-0b9584791f36"),
        CALIBRATION_NEEDED_STATE: uuid.UUID("009301eb-625c-4dc4-9e92-1a4d0762465f"),
        CALIBRATING_STATE: uuid.UUID("43c08fc5-ca2f-4dcd-9dff-5e9324cb5dbf"),
        CALIBRATED_STATE: uuid.UUID("b480373b-9466-4fa0-92a6-fa5f8e340d30"),
        BUFFERING_STATE: uuid.UUID("dc774d4b-6bd1-4717-b36e-6df6f1ef6cf4"),
        LIVE_VIEW_ACTIVE_STATE: uuid.UUID("9fbee58e-c6af-49a5-b2e2-5b085eead2ea"),
        RECORDING_STATE: uuid.UUID("1e3d76a2-508d-4c99-8bf5-60dac5cc51fe"),
        UPDATES_NEEDED_STATE: uuid.UUID("d6dcf2a9-b6ea-4d4e-9423-500f91a82a2f"),
        DOWNLOADING_UPDATES_STATE: uuid.UUID("b623c5fa-af01-46d3-9282-748e19fe374c"),
        INSTALLING_UPDATES_STATE: uuid.UUID("19c9c2d6-0de4-4334-8cb3-a4c7ab0eab00"),
        UPDATES_COMPLETE_STATE: uuid.UUID("31f8fbc9-9b41-4191-8598-6462b7490789"),
        UPDATE_ERROR_STATE: uuid.UUID("33742bfc-d354-4ae5-88b6-2b3cee23aff8"),
    }
)

SUBPROCESS_JOIN_TIMEOUT_SECONDS = 3
SUBPROCESS_SHUTDOWN_TIMEOUT_SECONDS = 1
SUBPROCESS_POLL_DELAY_SECONDS = 0.025

SECONDS_TO_WAIT_WHEN_POLLING_QUEUES = 0.02  # Due to the unreliability of the :method:`.empty()` :method:`.qsize()` methods in queues, switched to a :method:`.get(timeout=)` approach for polling the queues in the subprocesses.  Eli (10/26/20): 0.01 seconds was still causing sporadic failures in Linux CI in Github, so bumped to 0.02 seconds.


# Beta 2 Values
NUM_INITIAL_PACKETS_TO_DROP = 2

# Serial Communication Values
STM_VID = 1155
SERIAL_COMM_BAUD_RATE = int(5e6)

MAX_MC_REBOOT_DURATION_SECONDS = 10
MAX_MAIN_FIRMWARE_UPDATE_DURATION_SECONDS = 60
MAX_CHANNEL_FIRMWARE_UPDATE_DURATION_SECONDS = 600

SERIAL_COMM_NUM_ALLOWED_MISSED_HANDSHAKES = 3

SERIAL_COMM_TIMESTAMP_EPOCH = datetime.datetime(year=2021, month=1, day=1, tzinfo=datetime.timezone.utc)

SERIAL_COMM_STATUS_BEACON_PERIOD_SECONDS = 5
SERIAL_COMM_HANDSHAKE_PERIOD_SECONDS = 5
SERIAL_COMM_REGISTRATION_TIMEOUT_SECONDS = 8
# Tanner (3/22/22): The following values are probably much larger than they need to be, not sure best duration of time to use now that a command might be sent right before or during a FW reboot initiated automatically by a FW error
SERIAL_COMM_RESPONSE_TIMEOUT_SECONDS = 10
SERIAL_COMM_HANDSHAKE_TIMEOUT_SECONDS = 10
SERIAL_COMM_STATUS_BEACON_TIMEOUT_SECONDS = 10

# general packet components
SERIAL_COMM_MAGIC_WORD_BYTES = b"CURI BIO"
SERIAL_COMM_PACKET_REMAINDER_SIZE_LENGTH_BYTES = 2
SERIAL_COMM_TIMESTAMP_LENGTH_BYTES = 8
SERIAL_COMM_PACKET_TYPE_LENGTH_BYTES = 1
SERIAL_COMM_CHECKSUM_LENGTH_BYTES = 4


SERIAL_COMM_PACKET_HEADER_LENGTH_BYTES = (
    len(SERIAL_COMM_MAGIC_WORD_BYTES) + SERIAL_COMM_PACKET_REMAINDER_SIZE_LENGTH_BYTES
)
SERIAL_COMM_PACKET_BASE_LENGTH_BYTES = (
    SERIAL_COMM_TIMESTAMP_LENGTH_BYTES + SERIAL_COMM_PACKET_TYPE_LENGTH_BYTES
)
SERIAL_COMM_PACKET_METADATA_LENGTH_BYTES = (
    SERIAL_COMM_PACKET_HEADER_LENGTH_BYTES
    + SERIAL_COMM_PACKET_BASE_LENGTH_BYTES
    + SERIAL_COMM_CHECKSUM_LENGTH_BYTES
)

SERIAL_COMM_MAX_PAYLOAD_LENGTH_BYTES = 20000 - SERIAL_COMM_CHECKSUM_LENGTH_BYTES
SERIAL_COMM_MAX_FULL_PACKET_LENGTH_BYTES = (
    SERIAL_COMM_PACKET_METADATA_LENGTH_BYTES + SERIAL_COMM_MAX_PAYLOAD_LENGTH_BYTES
)

SERIAL_COMM_STATUS_CODE_LENGTH_BYTES = 4
# data stream components
SERIAL_COMM_TIME_INDEX_LENGTH_BYTES = 8
SERIAL_COMM_TIME_OFFSET_LENGTH_BYTES = 2
SERIAL_COMM_DATA_SAMPLE_LENGTH_BYTES = 2

SERIAL_COMM_MAX_TIMESTAMP_VALUE = 2 ** (8 * SERIAL_COMM_TIMESTAMP_LENGTH_BYTES) - 1

SERIAL_COMM_TIMESTAMP_BYTES_INDEX = (
    len(SERIAL_COMM_MAGIC_WORD_BYTES) + SERIAL_COMM_PACKET_REMAINDER_SIZE_LENGTH_BYTES
)
SERIAL_COMM_PACKET_TYPE_INDEX = SERIAL_COMM_TIMESTAMP_BYTES_INDEX + SERIAL_COMM_TIMESTAMP_LENGTH_BYTES
SERIAL_COMM_PAYLOAD_INDEX = SERIAL_COMM_PACKET_TYPE_INDEX + 1

# Packet Types
# General
SERIAL_COMM_STATUS_BEACON_PACKET_TYPE = 0
SERIAL_COMM_MAGNETOMETER_DATA_PACKET_TYPE = 1
SERIAL_COMM_REBOOT_PACKET_TYPE = 2
SERIAL_COMM_HANDSHAKE_PACKET_TYPE = 4
SERIAL_COMM_PLATE_EVENT_PACKET_TYPE = 6
SERIAL_COMM_GOING_DORMANT_PACKET_TYPE = 10
# Stimulation
SERIAL_COMM_SET_STIM_PROTOCOL_PACKET_TYPE = 20
SERIAL_COMM_START_STIM_PACKET_TYPE = 21
SERIAL_COMM_STOP_STIM_PACKET_TYPE = 22
SERIAL_COMM_STIM_STATUS_PACKET_TYPE = 23
SERIAL_COMM_STIM_IMPEDANCE_CHECK_PACKET_TYPE = 27
# Magnetometer
SERIAL_COMM_SET_SAMPLING_PERIOD_PACKET_TYPE = 50
SERIAL_COMM_START_DATA_STREAMING_PACKET_TYPE = 52
SERIAL_COMM_STOP_DATA_STREAMING_PACKET_TYPE = 53
# Metadata
SERIAL_COMM_GET_METADATA_PACKET_TYPE = 60
SERIAL_COMM_SET_NICKNAME_PACKET_TYPE = 62
# Firmware Updating
SERIAL_COMM_BEGIN_FIRMWARE_UPDATE_PACKET_TYPE = 70
SERIAL_COMM_FIRMWARE_UPDATE_PACKET_TYPE = 71
SERIAL_COMM_END_FIRMWARE_UPDATE_PACKET_TYPE = 72
SERIAL_COMM_CF_UPDATE_COMPLETE_PACKET_TYPE = 73
SERIAL_COMM_MF_UPDATE_COMPLETE_PACKET_TYPE = 74
# Barcode
SERIAL_COMM_BARCODE_FOUND_PACKET_TYPE = 90
# Errors
SERIAL_COMM_ERROR_ACK_PACKET_TYPE = 254
SERIAL_COMM_CHECKSUM_FAILURE_PACKET_TYPE = 255

# Mantarray Status Codes
SERIAL_COMM_OKAY_CODE = 0
# Command Response Info
SERIAL_COMM_COMMAND_SUCCESS_BYTE = 0
SERIAL_COMM_COMMAND_FAILURE_BYTE = 1
# Going Dormant Codes
GOING_DORMANT_HANDSHAKE_TIMEOUT_CODE = 0

# Magnetometer configuration
SERIAL_COMM_SENSOR_AXIS_LOOKUP_TABLE = immutabledict(
    {
        "A": {"X": 0, "Y": 1, "Z": 2},
        "B": {"X": 3, "Y": 4, "Z": 5},
        "C": {"X": 6, "Y": 7, "Z": 8},
    }
)
SERIAL_COMM_NUM_CHANNELS_PER_SENSOR = 3
SERIAL_COMM_NUM_SENSORS_PER_WELL = 3
SERIAL_COMM_NUM_DATA_CHANNELS = SERIAL_COMM_NUM_SENSORS_PER_WELL * SERIAL_COMM_NUM_CHANNELS_PER_SENSOR
SERIAL_COMM_DEFAULT_DATA_CHANNEL = SERIAL_COMM_SENSOR_AXIS_LOOKUP_TABLE["A"]["X"]
DEFAULT_SAMPLING_PERIOD = 10000  # valid as of 4/12/22

# Stimulation
STIM_MAX_ABSOLUTE_CURRENT_MICROAMPS = int(100e3)
STIM_MAX_ABSOLUTE_VOLTAGE_MILLIVOLTS = int(1.2e3)
STIM_MAX_PULSE_DURATION_MICROSECONDS = int(50e3)
STIM_MAX_NUM_SUBPROTOCOLS_PER_PROTOCOL = 50
STIM_COMPLETE_SUBPROTOCOL_IDX = 255
STIM_NO_PROTOCOL_ASSIGNED = 255
# Stimulator Impedance Thresholds
STIM_OPEN_CIRCUIT_THRESHOLD_OHMS = 20000
STIM_SHORT_CIRCUIT_THRESHOLD_OHMS = 10


class StimulatorCircuitStatuses(Enum):
    CALCULATING = "calculating"
    OPEN = "open"
    SHORT = "short"
    MEDIA = "media"


class StimProtocolStatuses(IntEnum):
    ACTIVE = 0
    NULL = 1
    RESTARTING = 2
    FINISHED = 3
    ERROR = 4


# Metadata
SERIAL_COMM_METADATA_BYTES_LENGTH = 64
SERIAL_COMM_NICKNAME_BYTES_LENGTH = 13
SERIAL_COMM_SERIAL_NUMBER_BYTES_LENGTH = 12

# Mappings
SERIAL_COMM_WELL_IDX_TO_MODULE_ID = immutabledict({well_idx: well_idx + 1 for well_idx in range(24)})
SERIAL_COMM_MODULE_ID_TO_WELL_IDX = immutabledict(
    {module_id: well_idx for well_idx, module_id in SERIAL_COMM_WELL_IDX_TO_MODULE_ID.items()}
)

# Tanner (12/28/21): The following two mappings are only needed due to a hardware issue with the Beta 2.2. They can eventually be removed in a future hardware iteration
# fmt: off
STIM_MODULE_ID_TO_WELL_IDX = immutabledict(
    {
        module_id: well_idx
        for module_id, well_idx in enumerate(
            [
                3, 7, 11, 15, 19, 23,  # D wells
                2, 6, 10, 14, 18, 22,  # C wells
                1, 5, 9, 13, 17, 21,   # B wells
                0, 4, 8, 12, 16, 20    # A wells
            ],
            1  # module ID numbering starts at 1
        )
    }
)
# fmt: on
STIM_WELL_IDX_TO_MODULE_ID = immutabledict(
    {module_id: well_idx for well_idx, module_id in STIM_MODULE_ID_TO_WELL_IDX.items()}
)


# Calibration
CALIBRATION_RECORDING_DUR_SECONDS = 30<|MERGE_RESOLUTION|>--- conflicted
+++ resolved
@@ -25,7 +25,6 @@
 
 COMPILED_EXE_BUILD_TIMESTAMP = "REPLACETHISWITHTIMESTAMPDURINGBUILD"
 
-<<<<<<< HEAD
 # Cloud APIs
 CLOUD_ENDPOINT_USER_OPTION = "REPLACETHISWITHENDPOINTDURINGBUILD"
 CLOUD_ENDPOINT_VALID_OPTIONS = immutabledict({"test": "curibio-test", "prod": "curibio"})
@@ -35,25 +34,14 @@
 
 # File Versions
 CURRENT_BETA1_HDF5_FILE_FORMAT_VERSION = "0.4.2"
-CURRENT_BETA2_HDF5_FILE_FORMAT_VERSION = "1.0.2"
+CURRENT_BETA2_HDF5_FILE_FORMAT_VERSION = "1.0.3"
 
 # General
-=======
-CURRENT_BETA1_HDF5_FILE_FORMAT_VERSION = "0.4.2"
-CURRENT_BETA2_HDF5_FILE_FORMAT_VERSION = "1.0.3"
-
-# Cloud API
-CLOUD_API_ENDPOINT_USER_OPTION = "REPLACETHISWITHENDPOINTDURINGBUILD"
-CLOUD_API_ENDPOINT_VALID_OPTIONS = immutabledict(
-    {
-        "test": "curibio-test",
-        "modl": "curibio-modl",
-        "prod": "curibio",
-    }
-)
-CLOUD_API_ENDPOINT = (
-    f"api.{CLOUD_API_ENDPOINT_VALID_OPTIONS.get(CLOUD_API_ENDPOINT_USER_OPTION, 'curibio-test')}.com"
-)
+DEFAULT_SERVER_PORT_NUMBER = 4567
+
+MAX_POSSIBLE_CONNECTED_BOARDS = 4
+
+GENERIC_24_WELL_DEFINITION = LabwareDefinition(row_count=4, column_count=6)
 
 CURI_BIO_ACCOUNT_UUID = uuid.UUID("73f52be0-368c-42d8-a1fd-660d49ba5604")
 CURI_BIO_USER_ACCOUNT_ID = uuid.UUID("455b93eb-c78f-4494-9f73-d3291130f126")
@@ -73,30 +61,6 @@
 BARCODE_HEADERS = immutabledict({"plate_barcode": "ML", "stim_barcode": "MS"})
 ALL_VALID_BARCODE_HEADERS = frozenset(BARCODE_HEADERS.values())
 
->>>>>>> 9a896846
-DEFAULT_SERVER_PORT_NUMBER = 4567
-
-MAX_POSSIBLE_CONNECTED_BOARDS = 4
-
-GENERIC_24_WELL_DEFINITION = LabwareDefinition(row_count=4, column_count=6)
-
-<<<<<<< HEAD
-
-CURI_BIO_ACCOUNT_UUID = uuid.UUID("73f52be0-368c-42d8-a1fd-660d49ba5604")
-CURI_BIO_USER_ACCOUNT_ID = uuid.UUID("455b93eb-c78f-4494-9f73-d3291130f126")
-
-DEFAULT_USER_CONFIG = immutabledict({"customer_account_id": "", "user_account_id": ""})
-VALID_CONFIG_SETTINGS = frozenset(
-    [
-        "customer_account_uuid",
-        "user_account_id",
-        "customer_pass_key",
-        "recording_directory",
-        "auto_upload",
-        "auto_delete",
-    ]
-)
-
 MICROSECONDS_PER_CENTIMILLISECOND = 10
 NANOSECONDS_PER_CENTIMILLISECOND = 10 ** 4
 MICROSECONDS_PER_MILLISECOND = 10 ** 3
@@ -104,8 +68,6 @@
 MICRO_TO_BASE_CONVERSION = int(1e6)
 
 
-=======
->>>>>>> 9a896846
 # Beta 1 values
 FIRMWARE_VERSION_WIRE_OUT_ADDRESS = 0x21
 BARCODE_SCANNER_TRIGGER_IN_ADDRESS = 0x41
@@ -131,17 +93,8 @@
 
 DATA_FRAME_PERIOD = 20  # in centimilliseconds
 ROUND_ROBIN_PERIOD = DATA_FRAME_PERIOD * DATA_FRAMES_PER_ROUND_ROBIN
-TIMESTEP_CONVERSION_FACTOR = 5  # Mantarray firmware represents time indices in units of 5 cms, so we must multiply sample index from hardware by this conversion factor to get value in cms
-
-<<<<<<< HEAD
-=======
-MICROSECONDS_PER_CENTIMILLISECOND = 10
-NANOSECONDS_PER_CENTIMILLISECOND = 10**4
-MICROSECONDS_PER_MILLISECOND = 10**3
-
-MICRO_TO_BASE_CONVERSION = int(1e6)
-
->>>>>>> 9a896846
+TIMESTEP_CONVERSION_FACTOR = 5  # Mantarray Beta 1.7 firmware represents time indices in units of 5 cms, so we must multiply sample indices from hardware by this conversion factor to get value in cms
+
 MIDSCALE_CODE = 0x800000
 REFERENCE_VOLTAGE = 2.5
 ADC_GAIN = 2
@@ -161,7 +114,7 @@
     MIDSCALE_CODE + 0xB000 + FIFO_READ_PRODUCER_WELL_AMPLITUDE * 24 // 2
 )
 
-RAW_TO_SIGNED_CONVERSION_VALUE = 2**23  # subtract this value from raw hardware data
+RAW_TO_SIGNED_CONVERSION_VALUE = 2 ** 23  # subtract this value from raw hardware data
 MILLIVOLTS_PER_VOLT = 1000
 
 MIN_NUM_SECONDS_NEEDED_FOR_ANALYSIS = 10
