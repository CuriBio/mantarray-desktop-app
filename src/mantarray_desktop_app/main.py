# -*- coding: utf-8 -*-
"""Python Backend controlling Mantarray."""
from __future__ import annotations

import argparse
import base64
import copy
import hashlib
import json
import logging
import multiprocessing
from os import getpid
import platform
import queue
from queue import Queue
import socket
import sys
import threading
from typing import Any
from typing import Callable
from typing import Dict
from typing import List
from typing import Optional

from eventlet.queue import Empty
from eventlet.queue import LightQueue
from stdlib_utils import configure_logging
from stdlib_utils import is_port_in_use

from .constants import COMPILED_EXE_BUILD_TIMESTAMP
from .constants import CURRENT_SOFTWARE_VERSION
from .constants import DEFAULT_SERVER_PORT_NUMBER
from .constants import SERVER_INITIALIZING_STATE
from .constants import SOFTWARE_RELEASE_CHANNEL
from .exceptions import InvalidBeta2FlagOptionError
from .exceptions import LocalServerPortAlreadyInUseError
from .exceptions import MultiprocessingNotSetToSpawnError
from .log_formatter import SensitiveFormatter
from .process_manager import MantarrayProcessesManager
from .process_monitor import MantarrayProcessesMonitor
from .server import clear_the_server_manager
from .server import flask_app
from .server import get_server_address_components
from .server import get_the_server_manager
from .server import ServerManagerNotInitializedError
from .server import socketio
from .utils import redact_sensitive_info_from_path
from .utils import upload_log_files_to_s3


logger = logging.getLogger(__name__)
_server_port_number = DEFAULT_SERVER_PORT_NUMBER  # pylint:disable=invalid-name # Eli (12/8/20): this is deliberately a module-level singleton


def clear_server_singletons() -> None:
    clear_the_server_manager()
    global _server_port_number  # pylint:disable=global-statement,invalid-name # Eli (12/8/20) this is deliberately setting a module-level singleton
    _server_port_number = DEFAULT_SERVER_PORT_NUMBER


def get_server_port_number() -> int:
    try:
        server_manager = get_the_server_manager()
    except (NameError, ServerManagerNotInitializedError):
        return _server_port_number
    return server_manager.get_port_number()


def _set_up_socketio_handlers(ws_queue: LightQueue) -> Callable[[], None]:
    def data_sender() -> None:  # pragma: no cover  # Tanner (6/21/21): code coverage can't follow into start_background_task where this function is run
        while True:
            try:
                item = ws_queue.get(timeout=0.0001)
            except Empty:
                continue

            # Tanner (2/4/22): tombstone message currently only comes from socketio disconnect event handler
            if item["data_type"] == "tombstone":
                break

            socketio.emit(item["data_type"], item["data_json"])

    # Tanner (2/4/22): This value used to ensure that data_sender is only started once as a socketio background task
    _socketio_background_task_status = {"data_sender": False}

    @socketio.on("connect")
    def start_data_sender():  # type: ignore
        # only start background task if not already running
        if not _socketio_background_task_status["data_sender"]:
            socketio.start_background_task(data_sender)
        _socketio_background_task_status["data_sender"] = True

    @socketio.on("disconnect")
    def stop_data_sender():  # type: ignore
        # only send tombstone if already running
        if _socketio_background_task_status["data_sender"]:
            ws_queue.put_nowait({"data_type": "tombstone"})
        _socketio_background_task_status["data_sender"] = False

    # only returning this for testing purposes
    return data_sender


def _log_system_info() -> None:
    system_messages = list()
    uname = platform.uname()
    uname_sys = getattr(uname, "system")
    uname_release = getattr(uname, "release")
    uname_version = getattr(uname, "version")
    system_messages.append(f"System: {uname_sys}")
    system_messages.append(f"Release: {uname_release}")
    system_messages.append(f"Version: {uname_version}")
    system_messages.append(f"Machine: {getattr(uname, 'machine')}")
    system_messages.append(f"Processor: {getattr(uname, 'processor')}")
    system_messages.append(f"Win 32 Ver: {platform.win32_ver()}")
    system_messages.append(
        f"Platform: {platform.platform()}, Architecture: {platform.architecture()}, Interpreter is 64-bits: {sys.maxsize > 2**32}, System Alias: {platform.system_alias(uname_sys, uname_release, uname_version)}"
    )
    for msg in system_messages:
        logger.info(msg)


def main(
    command_line_args: List[str],
    object_access_for_testing: Optional[Dict[str, Any]] = None,
) -> None:
    # pylint: disable=too-many-locals,too-many-statements  # Tanner (6/17/21): long start up script needed
    """Parse command line arguments and run."""
    if object_access_for_testing is None:
        object_access_for_testing = dict()

    logger.info(command_line_args)

    log_level = logging.INFO
    parser = argparse.ArgumentParser()
    parser.add_argument(
        "--debug-test-post-build",
        action="store_true",
        help="simple test to run after building executable to confirm libraries are linked/imported correctly",
    )
    parser.add_argument(
        "--log-level-debug",
        action="store_true",
        help="sets the loggers to be more verbose and log DEBUG level pieces of information",
    )
    parser.add_argument(
        "--skip-mantarray-boot-up",
        action="store_true",
        help="bypasses automatic run of boot_up for hardware testing",
    )
    parser.add_argument(
        "--port-number",
        type=int,
        help="allow manual setting of server port number",
    )
    parser.add_argument(
        "--log-file-dir",
        type=str,
        help="allow manual setting of the directory in which log files will be stored",
    )
    parser.add_argument(
        "--initial-base64-settings",
        type=str,
        help="allow initial configuration of user settings",
    )
    parser.add_argument(
        "--expected-software-version",
        type=str,
        help="used to make sure flask server and GUI are the same version",
    )
    parser.add_argument(
        "--no-load-firmware",
        action="store_true",
        help="allow app to run from command line when no firmware file is present",
    )
    parser.add_argument(
        "--skip-software-version-verification",
        action="store_true",
        help="override any supplied expected software version and disable the check",
    )
    parser.add_argument(
        "--beta-2-mode",
        action="store_true",
        help="indicates the software will be connecting to a beta 2 mantarray instrument",
    )
    parser.add_argument(
        "--startup-test-options",
        type=str,
        nargs="+",
        choices=["no_flask", "no_subprocesses"],
        help="indicate how much of the main script should not be started",
    )
    parsed_args = parser.parse_args(command_line_args)

    if parsed_args.beta_2_mode:
        for invalid_beta_2_option, error_message in (
            (parsed_args.no_load_firmware, "--no-load-firmware"),
            (parsed_args.skip_mantarray_boot_up, "--skip-mantarray-boot-up"),
        ):
            if invalid_beta_2_option:
                raise InvalidBeta2FlagOptionError(error_message)

    startup_options = []
    if parsed_args.startup_test_options:
        startup_options = parsed_args.startup_test_options
    start_subprocesses = "no_subprocesses" not in startup_options
    start_flask = "no_flask" not in startup_options

    if parsed_args.log_level_debug:
        log_level = logging.DEBUG
    path_to_log_folder = parsed_args.log_file_dir
    logging_formatter = SensitiveFormatter(
        "[%(asctime)s UTC] %(name)s-{%(filename)s:%(lineno)d} %(levelname)s - %(message)s"
    )
    configure_logging(
        path_to_log_folder=path_to_log_folder,
        log_file_prefix="mantarray_log",
        log_level=log_level,
        logging_formatter=logging_formatter,
    )

    scrubbed_path_to_log_folder = redact_sensitive_info_from_path(path_to_log_folder)

    logger.info(f"Mantarray Controller v{CURRENT_SOFTWARE_VERSION} started")
    logger.info(f"Build timestamp/version: {COMPILED_EXE_BUILD_TIMESTAMP}")
    logger.info(f"Release Channel: {SOFTWARE_RELEASE_CHANNEL}")

    # Tanner (1/14/21): parsed_args_dict is only used to log the command line args at the moment, so initial_base64_settings can be deleted and log_file_dir can just be replaced here without affecting anything that actually needs the original value
    parsed_args_dict = copy.deepcopy(vars(parsed_args))

    parsed_args_dict["log_file_dir"] = scrubbed_path_to_log_folder
    # Tanner (1/14/21): Unsure why the back slashes are duplicated when converting the dict to string. Using replace here to remove the duplication, not sure if there is a better way to solve or avoid this problem
    msg = f"Command Line Args: {parsed_args_dict}".replace(r"\\", "\\")
    logger.info(msg)
    msg = f"Using directory for log files: {scrubbed_path_to_log_folder}"
    logger.info(msg)

    multiprocessing_start_method = multiprocessing.get_start_method(allow_none=True)
    if multiprocessing_start_method != "spawn":
        raise MultiprocessingNotSetToSpawnError(multiprocessing_start_method)

    shared_values_dict: Dict[str, Any] = dict()
    settings_dict: Dict[str, Any] = dict()

<<<<<<< HEAD
    if parsed_args.initial_base64_settings:
        # Eli (7/15/20): Moved this ahead of the exit for debug_test_post_build so that it could be easily unit tested. The equals signs are adding padding..apparently a quirk in python https://stackoverflow.com/questions/2941995/python-ignore-incorrect-padding-error-when-base64-decoding
        decoded_settings: bytes = base64.urlsafe_b64decode(str(parsed_args.initial_base64_settings) + "===")
        settings_dict = json.loads(decoded_settings)
        shared_values_dict["config_settings"] = {
            "recording_directory": settings_dict["recording_directory"],
            "log_directory": path_to_log_folder,
            "mag_analysis_output_dir": settings_dict["mag_analysis_output_dir"],
        }
        shared_values_dict["stored_customer_settings"] = {
            "stored_customer_id": settings_dict["stored_customer_id"],
            "zipped_recordings_dir": settings_dict["zipped_recordings_dir"],
            "failed_uploads_dir": settings_dict["failed_uploads_dir"],
        }
=======
    if not parsed_args.initial_base64_settings:
        raise NotImplementedError("initial_base64_settings must be specified in cmd line args")

    # Eli (7/15/20): Moved this ahead of the exit for debug_test_post_build so that it could be easily unit tested. The equals signs are adding padding..apparently a quirk in python https://stackoverflow.com/questions/2941995/python-ignore-incorrect-padding-error-when-base64-decoding
    decoded_settings: bytes = base64.urlsafe_b64decode(str(parsed_args.initial_base64_settings) + "===")
    settings_dict = json.loads(decoded_settings)
    shared_values_dict["config_settings"] = {
        "recording_directory": settings_dict["recording_directory"],
        "log_directory": path_to_log_folder,
    }
>>>>>>> 8e5fe42b

    if parsed_args.expected_software_version:
        if not parsed_args.skip_software_version_verification:
            shared_values_dict["expected_software_version"] = parsed_args.expected_software_version

    log_file_id = settings_dict["log_file_id"]
    shared_values_dict["log_file_id"] = log_file_id

    computer_name_hash = hashlib.sha512(socket.gethostname().encode(encoding="UTF-8")).hexdigest()
    shared_values_dict["computer_name_hash"] = computer_name_hash

    shared_values_dict["beta_2_mode"] = parsed_args.beta_2_mode
    if shared_values_dict["beta_2_mode"]:
        num_wells = 24
        shared_values_dict["latest_software_version"] = None
        shared_values_dict["utc_timestamps_of_beginning_of_stimulation"] = [None]
        shared_values_dict["stimulation_running"] = [False] * num_wells
        shared_values_dict["stimulation_info"] = None
        shared_values_dict["stimulator_circuit_statuses"] = [None] * num_wells

    msg = f"Log File UUID: {log_file_id}"
    logger.info(msg)
    msg = f"SHA512 digest of Computer Name {computer_name_hash}"
    logger.info(msg)

    if parsed_args.debug_test_post_build:
        print(f"Successfully opened and closed application v{CURRENT_SOFTWARE_VERSION}.")  # allow-print
        return

    shared_values_dict["system_status"] = SERVER_INITIALIZING_STATE
    if parsed_args.port_number is not None:
        shared_values_dict["server_port_number"] = parsed_args.port_number
    global _server_port_number  # pylint:disable=global-statement,invalid-name# Eli (12/8/20) this is deliberately setting a global variable
    _server_port_number = shared_values_dict.get("server_port_number", DEFAULT_SERVER_PORT_NUMBER)
    msg = f"Using server port number: {_server_port_number}"
    logger.info(msg)

    if is_port_in_use(_server_port_number):
        raise LocalServerPortAlreadyInUseError(_server_port_number)

    _log_system_info()
    logger.info("Spawning subprocesses")

    process_manager = MantarrayProcessesManager(
        values_to_share_to_server=shared_values_dict, logging_level=log_level
    )
    object_access_for_testing["process_manager"] = process_manager
    object_access_for_testing["values_to_share_to_server"] = shared_values_dict

    process_manager.create_processes()
    if start_subprocesses:
        msg = f"Main Process PID: {getpid()}"
        logger.info(msg)
        subprocess_id_dict = process_manager.start_processes()
        for subprocess_name, pid in subprocess_id_dict.items():
            msg = f"{subprocess_name} PID: {pid}"
            logger.info(msg)

    boot_up_after_processes_start = not parsed_args.skip_mantarray_boot_up and not parsed_args.beta_2_mode
    load_firmware_file = not parsed_args.no_load_firmware and not parsed_args.beta_2_mode

    the_lock = threading.Lock()
    process_monitor_error_queue: Queue[str] = queue.Queue()  # pylint: disable=unsubscriptable-object

    process_monitor_thread = MantarrayProcessesMonitor(
        shared_values_dict,
        process_manager,
        process_monitor_error_queue,
        the_lock,
        boot_up_after_processes_start=boot_up_after_processes_start,
        load_firmware_file=load_firmware_file,
    )

    object_access_for_testing["process_monitor"] = process_monitor_thread
    logger.info("Starting process monitor thread")
    process_monitor_thread.start()
    logger.info("Starting Flask SocketIO")
    _, host, _ = get_server_address_components()

    data_queue_to_server = process_manager.queue_container().get_data_queue_to_server()

    if start_flask:
        object_access_for_testing["data_sender"] = _set_up_socketio_handlers(data_queue_to_server)

        socketio.run(
            flask_app,
            host=host,
            port=_server_port_number,
            log=logger,
            log_output=True,
            log_format='%(client_ip)s - - "%(request_line)s" %(status_code)s %(body_length)s - %(wall_seconds).6f',
        )

    logger.info("Server shut down, about to stop processes")
    process_monitor_thread.soft_stop()
    process_monitor_thread.join()
    logger.info("Process monitor shut down")
    upload_log_files_to_s3(shared_values_dict["config_settings"])
    logger.info("Program exiting")<|MERGE_RESOLUTION|>--- conflicted
+++ resolved
@@ -242,22 +242,6 @@
     shared_values_dict: Dict[str, Any] = dict()
     settings_dict: Dict[str, Any] = dict()
 
-<<<<<<< HEAD
-    if parsed_args.initial_base64_settings:
-        # Eli (7/15/20): Moved this ahead of the exit for debug_test_post_build so that it could be easily unit tested. The equals signs are adding padding..apparently a quirk in python https://stackoverflow.com/questions/2941995/python-ignore-incorrect-padding-error-when-base64-decoding
-        decoded_settings: bytes = base64.urlsafe_b64decode(str(parsed_args.initial_base64_settings) + "===")
-        settings_dict = json.loads(decoded_settings)
-        shared_values_dict["config_settings"] = {
-            "recording_directory": settings_dict["recording_directory"],
-            "log_directory": path_to_log_folder,
-            "mag_analysis_output_dir": settings_dict["mag_analysis_output_dir"],
-        }
-        shared_values_dict["stored_customer_settings"] = {
-            "stored_customer_id": settings_dict["stored_customer_id"],
-            "zipped_recordings_dir": settings_dict["zipped_recordings_dir"],
-            "failed_uploads_dir": settings_dict["failed_uploads_dir"],
-        }
-=======
     if not parsed_args.initial_base64_settings:
         raise NotImplementedError("initial_base64_settings must be specified in cmd line args")
 
@@ -267,8 +251,8 @@
     shared_values_dict["config_settings"] = {
         "recording_directory": settings_dict["recording_directory"],
         "log_directory": path_to_log_folder,
+        "mag_analysis_output_dir": settings_dict["mag_analysis_output_dir"],
     }
->>>>>>> 8e5fe42b
 
     if parsed_args.expected_software_version:
         if not parsed_args.skip_software_version_verification:
