# distutils: language = c++
# cython: language_level=3
# Tanner (9/1/20): Make sure to set `linetrace=False` except when profiling cython code or creating annotation file. All performance tests should be timed without line tracing enabled. Cython files in this package can easily be recompiled with `pip install -e .`
# cython: linetrace=False
"""Parsing data from Mantarray Hardware."""
from libcpp.map cimport map
from typing import List
from typing import Tuple

from .constants import ADC_CH_TO_24_WELL_INDEX
from .constants import ADC_CH_TO_IS_REF_SENSOR
from .constants import RAW_TO_SIGNED_CONVERSION_VALUE
from .constants import SERIAL_COMM_PAYLOAD_INDEX
from .constants import SERIAL_COMM_CHECKSUM_LENGTH_BYTES
from .constants import SERIAL_COMM_DATA_SAMPLE_LENGTH_BYTES
from .constants import SERIAL_COMM_MAGIC_WORD_BYTES
from .constants import SERIAL_COMM_MAGNETOMETER_DATA_PACKET_TYPE
from .constants import SERIAL_COMM_PACKET_METADATA_LENGTH_BYTES
from .constants import SERIAL_COMM_PACKET_REMAINDER_SIZE_LENGTH_BYTES
from .constants import SERIAL_COMM_NUM_SENSORS_PER_WELL
from .constants import SERIAL_COMM_STIM_STATUS_PACKET_TYPE
from .constants import SERIAL_COMM_TIME_OFFSET_LENGTH_BYTES
from .constants import STIM_MODULE_ID_TO_WELL_IDX
from .constants import StimProtocolStatuses
from .exceptions import SerialCommIncorrectChecksumFromInstrumentError
from .exceptions import SerialCommIncorrectMagicWordFromMantarrayError

# Beta 1

cdef map[int, map[int, int]] ADC_CH_TO_24_WELL_INDEX_C_MAP = dict(ADC_CH_TO_24_WELL_INDEX)
cdef map[int, map[int, bint]] ADC_CH_TO_IS_REF_SENSOR_C_MAP = dict(ADC_CH_TO_IS_REF_SENSOR)
cdef int RAW_TO_SIGNED_CONVERSION_VALUE_C_INT = RAW_TO_SIGNED_CONVERSION_VALUE


def parse_sensor_bytes(unsigned char[4] data_bytes) -> Tuple[bool, int, int]:
    """Parse the 32 bits of data related to a sensor reading.

    Assumes for now that the sensor/channel address will be the right-most 8-bits in the bytearray, and that everything is little-endian.

    All odd adc channel numbers indicate a reference sensor.

    Returns:
        true if a reference sensor, the index of the reference sensor or plate well index of construct sensor, and the value in the 24-bits
    """
    cdef int meta_data_byte, adc_num, adc_ch_num, index
    cdef bint is_reference_sensor

    meta_data_byte = int(data_bytes[0])
    adc_num, adc_ch_num, _ = parse_adc_metadata_byte(meta_data_byte)

    is_reference_sensor = ADC_CH_TO_IS_REF_SENSOR_C_MAP[adc_num][adc_ch_num]
    index = (
        adc_num if is_reference_sensor else <int> ADC_CH_TO_24_WELL_INDEX_C_MAP[adc_num][adc_ch_num]
    )

    cdef unsigned char[3] little_endian_int24
    cdef int i
    for i in range(3):
        little_endian_int24[i] = data_bytes[i + 1]

    cdef int sensor_value = parse_little_endian_int24(little_endian_int24)
    cdef int signed_value = sensor_value - RAW_TO_SIGNED_CONVERSION_VALUE_C_INT
    return is_reference_sensor, index, signed_value


cpdef (int, int, bint) parse_adc_metadata_byte(int metadata_byte):
    """Convert the metadata byte from the ADC to formatted data.

    Returns:
        A tuple of the ADC number, the channel number of that ADC, and the value of the error bit
    """
    cdef int adc_num, adc_ch_num
    cdef bint error

    adc_num = (metadata_byte & 0xF0) >> 4
    error = (metadata_byte & 0x08) >> 3
    adc_ch_num = metadata_byte & 0x07
    return adc_num, adc_ch_num, error


cpdef int parse_little_endian_int24(unsigned char[3] data_bytes):
    """Convert 3 elements of a little-endian byte array into an int."""
    cdef int value = data_bytes[0] + (data_bytes[1] << 8) + (data_bytes[2] << 16)
    return value


# Beta 2
from libc.stdint cimport int64_t
from libc.stdint cimport uint8_t
from libc.stdint cimport uint16_t
from libc.stdint cimport uint32_t
from libc.stdint cimport uint64_t
from libc.string cimport strncpy
from libc.string cimport strncmp
from nptyping import NDArray
# import numpy correctly
import numpy as np
cimport numpy as np
np.import_array()

cdef extern from "../zlib/zlib.h":
    ctypedef unsigned char Bytef
    ctypedef unsigned long uLong
    ctypedef unsigned int uInt

    uLong crc32(uLong, Bytef*, uInt)
    Bytef* Z_NULL


# Tanner (5/26/21): Can't import these constants from python and use them in array declarations, so have to redefine them here
DEF MAGIC_WORD_LEN = 8
DEF NUM_CHANNELS_PER_SENSOR = 3

# these values exist only for importing the constants defined above into the python test suite
SERIAL_COMM_MAGIC_WORD_LENGTH_BYTES_CY = MAGIC_WORD_LEN
SERIAL_COMM_NUM_CHANNELS_PER_SENSOR_CY = NUM_CHANNELS_PER_SENSOR

# convert python constants to C types
cdef char[MAGIC_WORD_LEN + 1] MAGIC_WORD = SERIAL_COMM_MAGIC_WORD_BYTES + bytes(1)
cdef int SERIAL_COMM_PRS_LENGTH_BYTES_C_INT = SERIAL_COMM_PACKET_REMAINDER_SIZE_LENGTH_BYTES
cdef int SERIAL_COMM_CHECKSUM_LENGTH_BYTES_C_INT = SERIAL_COMM_CHECKSUM_LENGTH_BYTES

cdef int PACKET_HEADER_LEN = MAGIC_WORD_LEN + SERIAL_COMM_PRS_LENGTH_BYTES_C_INT
cdef int MIN_PACKET_SIZE = SERIAL_COMM_PACKET_METADATA_LENGTH_BYTES

cdef int SERIAL_COMM_TIME_OFFSET_LENGTH_BYTES_C_INT = SERIAL_COMM_TIME_OFFSET_LENGTH_BYTES
cdef int SERIAL_COMM_DATA_SAMPLE_LENGTH_BYTES_C_INT = SERIAL_COMM_DATA_SAMPLE_LENGTH_BYTES
cdef int SERIAL_COMM_NUM_CHANNELS_PER_SENSOR_C_INT = NUM_CHANNELS_PER_SENSOR
cdef int SERIAL_COMM_NUM_SENSORS_PER_WELL_C_INT = SERIAL_COMM_NUM_SENSORS_PER_WELL

cdef int SERIAL_COMM_MAGNETOMETER_DATA_PACKET_TYPE_C_INT = SERIAL_COMM_MAGNETOMETER_DATA_PACKET_TYPE
cdef int SERIAL_COMM_PAYLOAD_INDEX_C_INT = SERIAL_COMM_PAYLOAD_INDEX
cdef int SERIAL_COMM_STIM_STATUS_PACKET_TYPE_C_INT = SERIAL_COMM_STIM_STATUS_PACKET_TYPE


cdef int TOTAL_NUM_WELLS_C_INT = 24
cdef int TOTAL_NUM_SENSORS_C_INT = TOTAL_NUM_WELLS_C_INT * SERIAL_COMM_NUM_SENSORS_PER_WELL_C_INT


cdef packed struct Packet:
    char magic[MAGIC_WORD_LEN]
    uint16_t packet_len
    uint64_t timestamp
    uint8_t packet_type
    uint8_t additional_bytes


cdef packed struct SensorData:
    uint16_t time_offset
    uint16_t data_points[NUM_CHANNELS_PER_SENSOR]


cdef packed struct MagnetometerData:
    uint64_t time_index
    SensorData sensor_data


cdef int TIME_INDEX_LEN = sizeof(uint64_t)


cdef int get_checksum_index(int packet_len):
    return packet_len + PACKET_HEADER_LEN - SERIAL_COMM_CHECKSUM_LENGTH_BYTES_C_INT


cpdef dict sort_serial_packets(unsigned char [:] read_bytes):
    """Sort all complete packets from the given buffer by packet type.

    Args:
<<<<<<< HEAD
        read_bytes: an array of all bytes waiting to be parsed. Not gauranteed to all be bytes in a magnetometer or stim data packet
        base_global_time: TODO

    Returns: TODO
        A tuple of the array of parsed time indices, the array of time offsets, the array of parsed data, the number of data packets read, list of tuples containing info about interrupting packets if any occured (timestamp, packet type, and packet body bytes), the remaining unread bytes
=======
        read_bytes: an array of all bytes to be parsed are sorted by packet type

    Returns:
        A dict whose values consist of a dict containing a bytearray and the number of packets found for both
        magnetometer data and stim data, a list of bytearrays of all other data packets, and a bytearray of
        all remaining bytes that were not sorted (usually part of an incomplete packet)
>>>>>>> 9a71aae2
    """
    read_bytes = read_bytes.copy()  # make sure data is C contiguous
    cdef int num_bytes = len(read_bytes)

    # generic data parsing values
    cdef int num_packets_sorted = 0
    cdef unsigned char [:] packet_payload
    cdef int payload_len
    cdef int relative_checksum_idx

    # magnetometer data parsing values
    cdef unsigned char [:] mag_data_packet_bytes = bytearray(num_bytes)
    cdef int mag_data_packet_byte_idx = 0
    cdef int num_mag_data_packets = 0

    # stim data parsing values
    cdef unsigned char [:] stim_packet_bytes = bytearray(num_bytes)
    cdef int stim_packet_byte_idx = 0
    cdef int num_stim_packets = 0

    # list for storing non-data packets
    other_packet_info = list()

    # packet integrity values
    cdef unsigned int crc, original_crc
    cdef char[MAGIC_WORD_LEN + 1] magic_word
    magic_word[MAGIC_WORD_LEN] = 0

    cdef Packet *p
    cdef int bytes_idx = 0
    cdef int payload_start_idx, checksum_start_idx

    while bytes_idx <= num_bytes - MIN_PACKET_SIZE:
        p = <Packet *> &read_bytes[bytes_idx]

        # make sure data packet is complete before attempting to parse
        if num_bytes - (bytes_idx + PACKET_HEADER_LEN) < p.packet_len:
            break

        # check that magic word is correct
        strncpy(magic_word, p.magic, MAGIC_WORD_LEN)
        if strncmp(magic_word, MAGIC_WORD, MAGIC_WORD_LEN) != 0:
            raise SerialCommIncorrectMagicWordFromMantarrayError(str(magic_word))

        relative_checksum_idx = get_checksum_index(p.packet_len)

        # get actual CRC value from packet
        original_crc = (<uint32_t *> ((<uint8_t *> &p.magic) + relative_checksum_idx))[0]
        # calculate expected CRC value
        crc = crc32(0, Z_NULL, 0)
        crc = crc32(crc, <uint8_t *> &p.magic, relative_checksum_idx)
        # check that actual CRC is the expected value. Do this before checking if it is a data packet
        if crc != original_crc:
            # raising error here, so ok to incur reasonable amount of python overhead here
            full_data_packet = bytearray(read_bytes[bytes_idx : bytes_idx + PACKET_HEADER_LEN + p.packet_len])
            raise SerialCommIncorrectChecksumFromInstrumentError(
                f"Checksum Received: {original_crc}, Checksum Calculated: {crc}, Full Data Packet: {str(full_data_packet)}"
            )

        payload_start_idx = bytes_idx + SERIAL_COMM_PAYLOAD_INDEX_C_INT
        checksum_start_idx = bytes_idx + relative_checksum_idx

        packet_payload = read_bytes[payload_start_idx : checksum_start_idx]
        payload_len = checksum_start_idx - payload_start_idx

        if p.packet_type == SERIAL_COMM_MAGNETOMETER_DATA_PACKET_TYPE_C_INT:
            mag_data_packet_bytes[
                mag_data_packet_byte_idx : mag_data_packet_byte_idx + payload_len
            ] = packet_payload
            mag_data_packet_byte_idx += payload_len
            num_mag_data_packets += 1
        elif p.packet_type == SERIAL_COMM_STIM_STATUS_PACKET_TYPE_C_INT:
            stim_packet_bytes[
                stim_packet_byte_idx : stim_packet_byte_idx + payload_len
            ] = packet_payload
            stim_packet_byte_idx += payload_len
            num_stim_packets += 1
        else:
            # exceptional case, so ok to incur reasonable amount of python overhead here
            other_packet_info.append((p.timestamp, p.packet_type, bytearray(packet_payload)))

        bytes_idx += PACKET_HEADER_LEN + p.packet_len
        num_packets_sorted += 1

    return {
        "num_packets_sorted": num_packets_sorted,
        "magnetometer_stream_info": {
            "raw_bytes": mag_data_packet_bytes[:mag_data_packet_byte_idx],
            "num_packets": num_mag_data_packets,
        },
        "stim_stream_info": {
            "raw_bytes": stim_packet_bytes[:stim_packet_byte_idx],
            "num_packets": num_stim_packets,
        },
        "other_packet_info": other_packet_info,
        "unread_bytes": bytearray(read_bytes[bytes_idx:]),
    }


cpdef dict parse_magnetometer_data(
    unsigned char [:] mag_data_packet_bytes,
    int num_mag_data_packets,
    uint64_t base_global_time,
):
    mag_data_packet_bytes = mag_data_packet_bytes.copy()  # make sure data is C contiguous
    cdef int magnetometer_data_packet_len = len(mag_data_packet_bytes) // num_mag_data_packets

    cdef int num_time_offsets = TOTAL_NUM_SENSORS_C_INT
    cdef int num_data_channels = TOTAL_NUM_SENSORS_C_INT * SERIAL_COMM_NUM_CHANNELS_PER_SENSOR_C_INT

    # arrays for storing parsed data
    time_indices = np.empty(num_mag_data_packets, dtype=np.uint64, order="C")
    time_offsets = np.empty((num_time_offsets, num_mag_data_packets), dtype=np.uint16, order="C")
    data = np.empty((num_data_channels, num_mag_data_packets), dtype=np.uint16, order="C")
    # get memory views of numpy arrays for faster operations
    cdef uint64_t [::1] time_indices_view = time_indices
    cdef uint16_t [:, ::1] time_offsets_view = time_offsets
    cdef uint16_t [:, ::1] data_view = data

    # loop vars
    cdef int bytes_idx = 0
    cdef int data_packet_idx
    cdef int time_offset_arr_idx, channel_arr_idx
    cdef MagnetometerData * data_packet_ptr
    cdef SensorData * sensor_data_ptr
    cdef int sensor, channel

    for data_packet_idx in range(num_mag_data_packets):
        data_packet_ptr = <MagnetometerData *> &mag_data_packet_bytes[bytes_idx]
        # add to time index array
        time_indices_view[data_packet_idx] = (<uint64_t *> &data_packet_ptr.time_index)[0]
        # add next data points to data array
        sensor_data_ptr = &data_packet_ptr.sensor_data
        channel_arr_idx = 0
        time_offset_arr_idx = 0
        for sensor in range(TOTAL_NUM_SENSORS_C_INT):
            time_offsets_view[time_offset_arr_idx, data_packet_idx] = sensor_data_ptr.time_offset
            time_offset_arr_idx += 1
            for channel in range(SERIAL_COMM_NUM_CHANNELS_PER_SENSOR_C_INT):
                data_view[channel_arr_idx, data_packet_idx] = sensor_data_ptr.data_points[channel]
                channel_arr_idx += 1
            # shift SensorData ptr by appropriate amount
            sensor_data_ptr = <SensorData *> (
                (<uint8_t *> sensor_data_ptr)
                + SERIAL_COMM_TIME_OFFSET_LENGTH_BYTES_C_INT
                + (SERIAL_COMM_NUM_CHANNELS_PER_SENSOR_C_INT * SERIAL_COMM_DATA_SAMPLE_LENGTH_BYTES_C_INT)
            )
        # increment idxs
        bytes_idx += magnetometer_data_packet_len
        data_packet_idx += 1

    time_indices -= base_global_time

    return {"time_indices": time_indices, "time_offsets": time_offsets, "data": data}


cpdef dict parse_stim_data(unsigned char [:] stim_packet_bytes, int num_stim_packets):
    cdef dict stim_data_dict = {}  # dict for storing stim statuses

    # Tanner (10/15/21): No need to heavily optimize this function until stim waveforms are streamed
    cdef int64_t time_index
    cdef int num_status_updates
    cdef int stim_packet_idx
    cdef int bytes_idx = 0

    for stim_packet_idx in range(num_stim_packets):
        num_status_updates = stim_packet_bytes[bytes_idx]
        bytes_idx += 1
        for _ in range(num_status_updates):
            well_idx = STIM_MODULE_ID_TO_WELL_IDX[stim_packet_bytes[bytes_idx]]
            stim_status = stim_packet_bytes[bytes_idx + 1]
            time_index = (<uint64_t *> &stim_packet_bytes[bytes_idx + 2])[0]
            subprotocol_idx = stim_packet_bytes[bytes_idx + 2 + TIME_INDEX_LEN]
            bytes_idx += 2 + TIME_INDEX_LEN + 1
            if stim_status == StimProtocolStatuses.RESTARTING:
                continue
            if well_idx not in stim_data_dict:
                stim_data_dict[well_idx] = [[time_index], [subprotocol_idx]]
            else:
                stim_data_dict[well_idx][0].append(time_index)
                stim_data_dict[well_idx][1].append(subprotocol_idx)

    for well_idx, stim_statuses in stim_data_dict.items():
        stim_data_dict[well_idx] = np.array(stim_statuses, dtype=np.int64)  # Tanner (10/18/21): using int64 here since top bit will never be used and these values can be negative

    return stim_data_dict<|MERGE_RESOLUTION|>--- conflicted
+++ resolved
@@ -166,20 +166,12 @@
     """Sort all complete packets from the given buffer by packet type.
 
     Args:
-<<<<<<< HEAD
-        read_bytes: an array of all bytes waiting to be parsed. Not gauranteed to all be bytes in a magnetometer or stim data packet
-        base_global_time: TODO
-
-    Returns: TODO
-        A tuple of the array of parsed time indices, the array of time offsets, the array of parsed data, the number of data packets read, list of tuples containing info about interrupting packets if any occured (timestamp, packet type, and packet body bytes), the remaining unread bytes
-=======
         read_bytes: an array of all bytes to be parsed are sorted by packet type
 
     Returns:
         A dict whose values consist of a dict containing a bytearray and the number of packets found for both
         magnetometer data and stim data, a list of bytearrays of all other data packets, and a bytearray of
         all remaining bytes that were not sorted (usually part of an incomplete packet)
->>>>>>> 9a71aae2
     """
     read_bytes = read_bytes.copy()  # make sure data is C contiguous
     cdef int num_bytes = len(read_bytes)
