--- conflicted
+++ resolved
@@ -470,7 +470,7 @@
         attrs_to_copy = communication["metadata_to_copy_onto_main_file_attributes"]
         barcode = attrs_to_copy[PLATE_BARCODE_UUID]
         sample_idx_zero_timestamp = attrs_to_copy[UTC_BEGINNING_DATA_ACQUISTION_UUID]
-    
+
         time_index_to_begin_recording_at = communication[
             "timepoint_to_begin_recording_at"  # TODO Tanner (11/12/21): change time point to time index where necessary
         ]
@@ -479,13 +479,9 @@
             time_index_to_begin_recording_at /= MICROSECONDS_PER_CENTIMILLISECOND
         self._start_recording_timestamps[board_idx] = (
             sample_idx_zero_timestamp,
-<<<<<<< HEAD
-            time_index_to_begin_recording_at,
-=======
             communication[
                 "timepoint_to_begin_recording_at"  # TODO Tanner (11/12/21): change timepoint to time_index where necessary
             ],
->>>>>>> 46a9ee4b
         )
         timedelta_to_recording_start = datetime.timedelta(
             seconds=communication["timepoint_to_begin_recording_at"]
