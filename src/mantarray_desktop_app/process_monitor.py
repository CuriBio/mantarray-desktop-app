# -*- coding: utf-8 -*-
"""Docstring."""
from __future__ import annotations

import copy
import logging
import queue
import threading
import time
from typing import Any
from typing import Dict
from typing import Optional
from typing import Tuple
from typing import Union
import uuid

from mantarray_file_manager import MAIN_FIRMWARE_VERSION_UUID
from mantarray_file_manager import MANTARRAY_NICKNAME_UUID
from mantarray_file_manager import MANTARRAY_SERIAL_NUMBER_UUID
from stdlib_utils import drain_queue
from stdlib_utils import get_formatted_stack_trace
from stdlib_utils import InfiniteProcess
from stdlib_utils import InfiniteThread

from .constants import ADC_CH_TO_24_WELL_INDEX
from .constants import ADC_CH_TO_IS_REF_SENSOR
from .constants import ADC_OFFSET_DESCRIPTION_TAG
from .constants import BARCODE_INVALID_UUID
from .constants import BARCODE_POLL_PERIOD
from .constants import BARCODE_UNREADABLE_UUID
from .constants import BARCODE_VALID_UUID
from .constants import BUFFERING_STATE
from .constants import CALIBRATED_STATE
from .constants import CALIBRATING_STATE
from .constants import CALIBRATION_NEEDED_STATE
from .constants import GENERIC_24_WELL_DEFINITION
from .constants import INSTRUMENT_INITIALIZING_STATE
from .constants import LIVE_VIEW_ACTIVE_STATE
from .constants import RECORDING_STATE
from .constants import SECONDS_TO_WAIT_WHEN_POLLING_QUEUES
from .constants import SERVER_INITIALIZING_STATE
from .constants import SERVER_READY_STATE
from .exceptions import IncorrectMagnetometerConfigFromInstrumentError
from .exceptions import IncorrectSamplingPeriodFromInstrumentError
from .exceptions import UnrecognizedCommandFromServerToMainError
from .exceptions import UnrecognizedMantarrayNamingCommandError
from .exceptions import UnrecognizedRecordingCommandError
from .process_manager import MantarrayProcessesManager
from .server import ServerManager
from .utils import _trim_barcode
from .utils import attempt_to_get_recording_directory_from_new_dict
from .utils import get_redacted_string
from .utils import redact_sensitive_info_from_path
from .utils import update_shared_dict

logger = logging.getLogger(__name__)


def _get_barcode_clear_time() -> float:
    return time.perf_counter()


def _get_dur_since_last_barcode_clear(last_clear_time: float) -> float:
    return time.perf_counter() - last_clear_time


class MantarrayProcessesMonitor(InfiniteThread):
    """Monitors the responses from all subprocesses.

    The subprocesses must be started separately. This allows better
    separation and unit testing.
    """

    def __init__(
        self,
        values_to_share_to_server: Dict[str, Any],
        process_manager: MantarrayProcessesManager,
        fatal_error_reporter: queue.Queue[str],  # pylint: disable=unsubscriptable-object
        the_lock: threading.Lock,
        boot_up_after_processes_start: bool = False,
        load_firmware_file: bool = True,
    ) -> None:
        super().__init__(fatal_error_reporter, lock=the_lock)
        self._values_to_share_to_server = values_to_share_to_server
        self._process_manager = process_manager
        self._boot_up_after_processes_start = boot_up_after_processes_start
        self._load_firmware_file = load_firmware_file
        self._data_dump_buffer_size = 0
        self._last_barcode_clear_time: Optional[float] = None

    def _report_fatal_error(self, the_err: Exception) -> None:
        super()._report_fatal_error(the_err)
        stack_trace = get_formatted_stack_trace(the_err)
        msg = f"Error raised by Process Monitor\n{stack_trace}\n{the_err}"
        # Eli (2/12/20) is not sure how to test that a lock is being acquired...so be careful about refactoring this
        with self._lock:
            logger.error(msg)
        if self._process_manager.are_subprocess_start_ups_complete():
            self._hard_stop_and_join_processes_and_log_leftovers(shutdown_server=False)
        self._process_manager.shutdown_server()

    def _check_and_handle_file_writer_to_main_queue(self) -> None:
        process_manager = self._process_manager
        file_writer_to_main = (
            process_manager.queue_container().get_communication_queue_from_file_writer_to_main()
        )
        try:
            communication = file_writer_to_main.get(timeout=SECONDS_TO_WAIT_WHEN_POLLING_QUEUES)
        except queue.Empty:
            return

        if "file_path" in communication:
            communication["file_path"] = redact_sensitive_info_from_path(communication["file_path"])
        msg = f"Communication from the File Writer: {communication}".replace(
            r"\\",
            "\\",  # Tanner (1/11/21): Unsure why the back slashes are duplicated when converting the communication dict to string. Using replace here to remove the duplication, not sure if there is a better way to solve or avoid this problem
        )
        # Eli (2/12/20) is not sure how to test that a lock is being acquired...so be careful about refactoring this
        with self._lock:
            logger.info(msg)

    def _check_and_handle_server_to_main_queue(self) -> None:
        # pylint: disable=too-many-branches, too-many-statements  # Tanner (4/23/21): temporarily need to add more than the allowed number of branches in order to support Beta 1 mode during transition to Beta 2 mode
        process_manager = self._process_manager
        to_main_queue = process_manager.queue_container().get_communication_queue_from_server_to_main()
        try:
            communication = to_main_queue.get(timeout=SECONDS_TO_WAIT_WHEN_POLLING_QUEUES)
        except queue.Empty:
            return

        msg: str
        if "mantarray_nickname" in communication:
            # Tanner (1/20/21): items in communication dict are used after this log message is generated, so need to create a copy of the dict when redacting info
            comm_copy = copy.deepcopy(communication)
            comm_copy["mantarray_nickname"] = get_redacted_string(len(comm_copy["mantarray_nickname"]))
            msg = f"Communication from the Server: {comm_copy}"
        else:
            msg = f"Communication from the Server: {communication}"
        # Eli (2/12/20) is not sure how to test that a lock is being acquired...so be careful about refactoring this
        with self._lock:
            logger.info(msg)

        communication_type = communication["communication_type"]
        shared_values_dict = self._values_to_share_to_server
        if communication_type == "mantarray_naming":
            command = communication["command"]
            if command == "set_mantarray_nickname":
                if "mantarray_nickname" not in shared_values_dict:
                    shared_values_dict["mantarray_nickname"] = dict()
                shared_values_dict["mantarray_nickname"][0] = communication["mantarray_nickname"]
            elif command == "set_mantarray_serial_number":
                if "mantarray_serial_number" not in shared_values_dict:
                    shared_values_dict["mantarray_serial_number"] = dict()
                shared_values_dict["mantarray_serial_number"][0] = communication["mantarray_serial_number"]
            else:
                raise UnrecognizedMantarrayNamingCommandError(command)
            self._put_communication_into_instrument_comm_queue(communication)
        elif communication_type == "shutdown":
            command = communication["command"]
            if command == "hard_stop":
                self._hard_stop_and_join_processes_and_log_leftovers(shutdown_server=False)
            elif command == "shutdown_server":
                self._process_manager.shutdown_server()
            else:
<<<<<<< HEAD
                raise NotImplementedError("Unrecognized shutdown command")
        elif communication_type == "update_customer_settings":
=======
                raise NotImplementedError(f"Unrecognized shutdown command from Server: {command}")
        elif communication_type == "update_shared_values_dictionary":
>>>>>>> e00ace0e
            new_values = communication["content"]

            new_recording_directory: Optional[str] = attempt_to_get_recording_directory_from_new_dict(
                new_values
            )

            if new_recording_directory is not None:
                to_file_writer_queue = (
                    process_manager.queue_container().get_communication_queue_from_main_to_file_writer()
                )
                to_file_writer_queue.put_nowait(
                    {
                        "command": "update_directory",
                        "new_directory": new_recording_directory,
                    }
                )
                process_manager.set_file_directory(new_recording_directory)

            if "customer_account_id" in new_values["config_settings"]:
                to_file_writer_queue = (
                    process_manager.queue_container().get_communication_queue_from_main_to_file_writer()
                )
                to_file_writer_queue.put_nowait(
                    {"command": "update_customer_settings", "config_settings": new_values["config_settings"]}
                )

            update_shared_dict(shared_values_dict, new_values)
        elif communication_type == "set_magnetometer_config":
            self._update_magnetometer_config_dict(communication["magnetometer_config_dict"])
        elif communication_type == "stimulation":
            command = communication["command"]
            if command == "set_stim_status":
                self._put_communication_into_instrument_comm_queue(
                    {
                        "communication_type": communication_type,
                        "command": "start_stimulation" if communication["status"] else "stop_stimulation",
                    }
                )
            elif command == "set_protocols":
                self._values_to_share_to_server["stimulation_info"] = communication["stim_info"]
                self._put_communication_into_instrument_comm_queue(communication)
            else:
                # Tanner (8/9/21): could make this a custom error if needed
                raise NotImplementedError(f"Unrecognized stimulation command from Server: {command}")
        elif communication_type == "xem_scripts":
            # Tanner (12/28/20): start_calibration is the only xem_scripts command that will come from server (called directly from /start_calibration). This comm type will be removed/replaced in beta 2 so not adding handling for unrecognized command.
            if shared_values_dict["beta_2_mode"]:
                # Tanner (4/23/20): Mantarray Beta 2 does not have a calibrating state, so keeping this command for now but switching straight to calibrated state to ease the transition away from users running calibration
                shared_values_dict["system_status"] = CALIBRATED_STATE
            else:
                shared_values_dict["system_status"] = CALIBRATING_STATE
                self._put_communication_into_instrument_comm_queue(communication)
        elif communication_type == "recording":
            command = communication["command"]
            main_to_fw_queue = (
                self._process_manager.queue_container().get_communication_queue_from_main_to_file_writer()
            )

            if command == "stop_recording":
                shared_values_dict["system_status"] = LIVE_VIEW_ACTIVE_STATE
            elif command == "start_recording":
                shared_values_dict["system_status"] = RECORDING_STATE
                is_hardware_test_recording = communication.get("is_hardware_test_recording", False)
                shared_values_dict["is_hardware_test_recording"] = is_hardware_test_recording
                if is_hardware_test_recording:
                    shared_values_dict["adc_offsets"] = communication[
                        "metadata_to_copy_onto_main_file_attributes"
                    ]["adc_offsets"]
            else:
                raise UnrecognizedRecordingCommandError(command)
            main_to_fw_queue.put_nowait(communication)
        elif communication_type == "to_instrument":
            # Tanner (8/25/21): 'to_instrument' communication type should be reserved for commands that are only sent to the instrument communication process
            command = communication["command"]
            if command == "boot_up":
                self._process_manager.boot_up_instrument()
            else:
                raise UnrecognizedCommandFromServerToMainError(
                    f"Invalid command: {command} for communication_type: {communication_type}"
                )
        elif communication_type == "acquisition_manager":
            main_to_ic_queue = (
                self._process_manager.queue_container().get_communication_to_instrument_comm_queue(0)
            )
            main_to_da_queue = (
                self._process_manager.queue_container().get_communication_queue_from_main_to_data_analyzer()
            )
            command = communication["command"]
            if command == "start_managed_acquisition":
                shared_values_dict["system_status"] = BUFFERING_STATE
                main_to_ic_queue.put_nowait(communication)
                main_to_da_queue.put_nowait(communication)
            elif command == "stop_managed_acquisition":
                main_to_fw_queue = (
                    self._process_manager.queue_container().get_communication_queue_from_main_to_file_writer()
                )
                # need to send stop command to the process the furthest downstream the data path first then move upstream
                main_to_da_queue.put_nowait(communication)
                main_to_fw_queue.put_nowait(communication)
                main_to_ic_queue.put_nowait(communication)
            else:
                raise UnrecognizedCommandFromServerToMainError(
                    f"Invalid command: {command} for communication_type: {communication_type}"
                )
        elif communication_type == "barcode_read_receipt":
            board_idx = communication["board_idx"]
            self._values_to_share_to_server["barcodes"][board_idx]["frontend_needs_barcode_update"] = False

    def _update_magnetometer_config_dict(
        self, magnetometer_config_dict: Dict[str, Any], update_instrument_comm: bool = True
    ) -> None:
        self._values_to_share_to_server["magnetometer_config_dict"] = magnetometer_config_dict

        main_to_da_queue = (
            self._process_manager.queue_container().get_communication_queue_from_main_to_data_analyzer()
        )

        comm_to_subprocesses = {
            "communication_type": "acquisition_manager",
            "command": "change_magnetometer_config",
        }
        comm_to_subprocesses.update(magnetometer_config_dict)

        if update_instrument_comm:
            self._put_communication_into_instrument_comm_queue(comm_to_subprocesses)
        main_to_da_queue.put_nowait(comm_to_subprocesses)

    def _put_communication_into_instrument_comm_queue(self, communication: Dict[str, Any]) -> None:
        main_to_instrument_comm_queue = (
            self._process_manager.queue_container().get_communication_to_instrument_comm_queue(0)
        )
        main_to_instrument_comm_queue.put_nowait(communication)

    def _check_and_handle_data_analyzer_to_main_queue(self) -> None:
        process_manager = self._process_manager

        data_analyzer_to_main = (
            process_manager.queue_container().get_communication_queue_from_data_analyzer_to_main()
        )
        try:
            communication = data_analyzer_to_main.get(timeout=SECONDS_TO_WAIT_WHEN_POLLING_QUEUES)
        except queue.Empty:
            return

        # Eli (2/12/20) is not sure how to test that a lock is being acquired...so be careful about refactoring this
        msg = f"Communication from the Data Analyzer: {communication}"
        with self._lock:
            logger.info(msg)

        communication_type = communication["communication_type"]
        if communication_type == "data_available":
            if self._values_to_share_to_server["system_status"] == BUFFERING_STATE:
                self._data_dump_buffer_size += 1
                if self._data_dump_buffer_size == 2:
                    self._values_to_share_to_server["system_status"] = LIVE_VIEW_ACTIVE_STATE
        elif communication_type == "acquisition_manager":
            if communication["command"] == "stop_managed_acquisition":
                # fmt: off
                # remove any leftover outgoing items
                da_data_out_queue = (
                    self._process_manager.queue_container().get_data_analyzer_board_queues()[0][1]
                )
                # fmt: on
                drain_queue(da_data_out_queue)

    def _check_and_handle_data_analyzer_data_out_queue(self) -> None:
        da_data_out_queue = self._process_manager.queue_container().get_data_analyzer_board_queues()[0][1]
        try:
            outgoing_data_json = da_data_out_queue.get(timeout=SECONDS_TO_WAIT_WHEN_POLLING_QUEUES)
        except queue.Empty:
            return
        data_to_server_queue = self._process_manager.queue_container().get_data_queue_to_server()
        data_to_server_queue.put_nowait(outgoing_data_json)

    def _check_and_handle_instrument_comm_to_main_queue(self) -> None:
        # pylint: disable=too-many-branches,too-many-statements  # TODO Tanner (10/25/21): refactor this into smaller methods
        process_manager = self._process_manager
        instrument_comm_to_main = (
            process_manager.queue_container().get_communication_queue_from_instrument_comm_to_main(0)
        )
        try:
            communication = instrument_comm_to_main.get(timeout=SECONDS_TO_WAIT_WHEN_POLLING_QUEUES)
        except queue.Empty:
            return

        if "bit_file_name" in communication:
            communication["bit_file_name"] = redact_sensitive_info_from_path(communication["bit_file_name"])
        if "response" in communication:
            if communication["response"] is not None and "bit_file_name" in communication["response"]:
                communication["response"]["bit_file_name"] = redact_sensitive_info_from_path(
                    communication["response"]["bit_file_name"]
                )

        msg: str
        if "mantarray_nickname" in communication:
            # Tanner (1/20/21): items in communication dict are used after this log message is generated, so need to create a copy of the dict when redacting info
            comm_copy = copy.deepcopy(communication)
            comm_copy["mantarray_nickname"] = get_redacted_string(len(comm_copy["mantarray_nickname"]))
            msg = f"Communication from the Instrument Controller: {comm_copy}"
        else:
            msg = f"Communication from the Instrument Controller: {communication}".replace(
                r"\\",
                "\\",  # Tanner (1/11/21): Unsure why the back slashes are duplicated when converting the communication dict to string. Using replace here to remove the duplication, not sure if there is a better way to solve or avoid this problem
            )
        # Eli (2/12/20) is not sure how to test that a lock is being acquired...so be careful about refactoring this
        with self._lock:
            logger.info(msg)
        communication_type = communication["communication_type"]

        command = communication.get("command", None)

        if communication_type in "acquisition_manager":
            if command == "start_managed_acquisition":
                if self._values_to_share_to_server["beta_2_mode"]:
                    if (
                        self._values_to_share_to_server["magnetometer_config_dict"]["sampling_period"]
                        != communication["sampling_period"]
                    ):
                        raise IncorrectSamplingPeriodFromInstrumentError(communication["sampling_period"])
                    if (
                        self._values_to_share_to_server["magnetometer_config_dict"]["magnetometer_config"]
                        != communication["magnetometer_config"]
                    ):
                        raise IncorrectMagnetometerConfigFromInstrumentError(
                            communication["magnetometer_config"]
                        )
                self._values_to_share_to_server["utc_timestamps_of_beginning_of_data_acquisition"] = [
                    communication["timestamp"]
                ]
            elif command == "stop_managed_acquisition":
                self._values_to_share_to_server["system_status"] = CALIBRATED_STATE
                self._data_dump_buffer_size = 0
        elif communication_type == "stimulation":
            if command == "start_stimulation":
                self._values_to_share_to_server["utc_timestamps_of_beginning_of_stimulation"] = [
                    communication["timestamp"]
                ]
                stim_running_list = [False] * 24
                protocol_assignments = self._values_to_share_to_server["stimulation_info"][
                    "protocol_assignments"
                ]
                for well_name, assignment in protocol_assignments.items():
                    if not assignment:
                        continue
                    well_idx = GENERIC_24_WELL_DEFINITION.get_well_index_from_well_name(well_name)
                    stim_running_list[well_idx] = True
                self._values_to_share_to_server["stimulation_running"] = stim_running_list
            elif command == "stop_stimulation":
                self._values_to_share_to_server["utc_timestamps_of_beginning_of_stimulation"] = [None]
                self._values_to_share_to_server["stimulation_running"] = [False] * 24
            elif command == "status_update":
                # ignore stim status updates if stim was already stopped manually
                for well_idx in communication["wells_done_stimulating"]:
                    self._values_to_share_to_server["stimulation_running"][well_idx] = False
                if not any(self._values_to_share_to_server["stimulation_running"]):
                    self._values_to_share_to_server["utc_timestamps_of_beginning_of_stimulation"] = [None]
        elif communication_type == "board_connection_status_change":
            board_idx = communication["board_index"]
            self._values_to_share_to_server["in_simulation_mode"] = not communication["is_connected"]
            if self._values_to_share_to_server["beta_2_mode"]:
                return  # Tanner (4/25/21): Beta 2 Mantarray Instrument cannot send these values until the board is completely initialized, so just returning here
            self._values_to_share_to_server["mantarray_serial_number"] = {
                board_idx: communication["mantarray_serial_number"]
            }
            self._values_to_share_to_server["mantarray_nickname"] = {
                board_idx: communication["mantarray_nickname"]
            }
            self._values_to_share_to_server["xem_serial_number"] = {
                board_idx: communication["xem_serial_number"]
            }
        elif communication_type == "boot_up_instrument":
            board_idx = communication["board_index"]
            self._values_to_share_to_server["main_firmware_version"] = {
                board_idx: communication["main_firmware_version"]
            }
            self._values_to_share_to_server["sleep_firmware_version"] = {
                board_idx: communication["sleep_firmware_version"]
            }
        elif communication_type == "xem_scripts":
            if "status_update" in communication:
                self._values_to_share_to_server["system_status"] = communication["status_update"]
            if "adc_gain" in communication:
                self._values_to_share_to_server["adc_gain"] = communication["adc_gain"]
            description = communication.get("description", "")
            if ADC_OFFSET_DESCRIPTION_TAG in description:
                parsed_description = description.split("__")
                adc_index = int(parsed_description[1][-1])
                ch_index = int(parsed_description[2][-1])
                offset_val = communication["wire_out_value"]
                self._add_offset_to_shared_dict(adc_index, ch_index, offset_val)
        elif communication_type == "barcode_comm":
            barcode = communication["barcode"]
            if len(barcode) == 12:
                # Tanner (1/27/21): invalid barcodes will be sent untrimmed from ok_comm so the full string is logged, so trimming them here in order to always send trimmed barcodes to GUI.
                barcode = _trim_barcode(barcode)
            if "barcodes" not in self._values_to_share_to_server:
                self._values_to_share_to_server["barcodes"] = dict()
            board_idx = communication["board_idx"]
            if board_idx not in self._values_to_share_to_server["barcodes"]:
                self._values_to_share_to_server["barcodes"][board_idx] = dict()
            elif self._values_to_share_to_server["barcodes"][board_idx]["plate_barcode"] == barcode:
                return
            valid = communication.get("valid", None)
            barcode_status: uuid.UUID
            if valid is None:
                barcode_status = BARCODE_UNREADABLE_UUID
            elif valid:
                barcode_status = BARCODE_VALID_UUID
            else:
                barcode_status = BARCODE_INVALID_UUID
            self._values_to_share_to_server["barcodes"][board_idx] = {
                "plate_barcode": barcode,
                "barcode_status": barcode_status,
                "frontend_needs_barcode_update": True,
            }
        elif communication_type == "metadata_comm":
            board_idx = communication["board_index"]
            self._values_to_share_to_server["instrument_metadata"] = {board_idx: communication["metadata"]}
            # TODO Tanner (4/23/21): eventually these three following values won't need their own fields as they will be accessible through the above entry in shared_values_dict. Need to keep these until Beta 1 is phased out though
            self._values_to_share_to_server["main_firmware_version"] = {
                board_idx: communication["metadata"][MAIN_FIRMWARE_VERSION_UUID]
            }
            self._values_to_share_to_server["mantarray_serial_number"] = {
                board_idx: communication["metadata"][MANTARRAY_SERIAL_NUMBER_UUID]
            }
            self._values_to_share_to_server["mantarray_nickname"] = {
                board_idx: communication["metadata"][MANTARRAY_NICKNAME_UUID]
            }
        elif communication_type == "default_magnetometer_config":
            self._update_magnetometer_config_dict(
                communication["magnetometer_config_dict"], update_instrument_comm=False
            )

    def _commands_for_each_run_iteration(self) -> None:
        """Execute additional commands inside the run loop."""
        process_manager = self._process_manager

        # any potential errors should be checked for first
        for iter_error_queue, iter_process in (
            (
                process_manager.queue_container().get_instrument_communication_error_queue(),
                process_manager.get_instrument_process(),
            ),
            (
                process_manager.queue_container().get_file_writer_error_queue(),
                process_manager.get_file_writer_process(),
            ),
            (
                process_manager.queue_container().get_data_analyzer_error_queue(),
                process_manager.get_data_analyzer_process(),
            ),
        ):
            try:
                communication = iter_error_queue.get(timeout=SECONDS_TO_WAIT_WHEN_POLLING_QUEUES)
            except queue.Empty:
                continue
            self._handle_error_in_subprocess(iter_process, communication)

        # make sure system status is up to date
        if self._values_to_share_to_server["system_status"] == SERVER_INITIALIZING_STATE:
            self._check_subprocess_start_up_statuses()
        elif self._values_to_share_to_server["system_status"] == SERVER_READY_STATE:
            if self._values_to_share_to_server["beta_2_mode"]:
                self._values_to_share_to_server["system_status"] = INSTRUMENT_INITIALIZING_STATE
            elif self._boot_up_after_processes_start:
                self._values_to_share_to_server["system_status"] = INSTRUMENT_INITIALIZING_STATE
                process_manager.boot_up_instrument(load_firmware_file=self._load_firmware_file)
        elif (
            self._values_to_share_to_server["system_status"] == INSTRUMENT_INITIALIZING_STATE
            and self._values_to_share_to_server["beta_2_mode"]
        ):
            if "instrument_metadata" in self._values_to_share_to_server:
                self._values_to_share_to_server["system_status"] = CALIBRATION_NEEDED_STATE

        # check/handle comm from the server and each subprocess
        self._check_and_handle_instrument_comm_to_main_queue()
        self._check_and_handle_file_writer_to_main_queue()
        self._check_and_handle_data_analyzer_to_main_queue()
        self._check_and_handle_server_to_main_queue()

        # if managed acquisition is running, check for available data
        if self._values_to_share_to_server["system_status"] in (
            BUFFERING_STATE,
            LIVE_VIEW_ACTIVE_STATE,
            RECORDING_STATE,
        ):
            self._check_and_handle_data_analyzer_data_out_queue()

        # update status of subprocesses
        self._values_to_share_to_server[
            "subprocesses_running"
        ] = self._process_manager.get_subprocesses_running_status()

        # handle barcode polling. This should be removed once the physical instrument is able to detect plate placement/removal on its own. The Beta 2 instrument will be able to do this on its own from the start, so no need to send barcode comm in Beta 2 mode.
        if self._last_barcode_clear_time is None:
            self._last_barcode_clear_time = _get_barcode_clear_time()
        if (
            _get_dur_since_last_barcode_clear(self._last_barcode_clear_time) >= BARCODE_POLL_PERIOD
            and not self._values_to_share_to_server["beta_2_mode"]
        ):
            to_instrument_comm = process_manager.queue_container().get_communication_to_instrument_comm_queue(
                0
            )
            barcode_poll_comm = {
                "communication_type": "barcode_comm",
                "command": "start_scan",
            }
            to_instrument_comm.put_nowait(barcode_poll_comm)
            self._last_barcode_clear_time = _get_barcode_clear_time()

    def _check_subprocess_start_up_statuses(self) -> None:
        process_manager = self._process_manager
        shared_values_dict = self._values_to_share_to_server
        if process_manager.are_subprocess_start_ups_complete():
            shared_values_dict["system_status"] = SERVER_READY_STATE

    def _add_offset_to_shared_dict(self, adc_index: int, ch_index: int, offset_val: int) -> None:
        if "adc_offsets" not in self._values_to_share_to_server:
            self._values_to_share_to_server["adc_offsets"] = dict()
        adc_offsets = self._values_to_share_to_server["adc_offsets"]

        is_ref_sensor = ADC_CH_TO_IS_REF_SENSOR[adc_index][ch_index]
        if is_ref_sensor:
            well_index = ADC_CH_TO_24_WELL_INDEX[adc_index][ch_index - 1]
        else:
            well_index = ADC_CH_TO_24_WELL_INDEX[adc_index][ch_index]
        if well_index not in adc_offsets:
            adc_offsets[well_index] = dict()
        offset_key = "ref" if is_ref_sensor else "construct"
        adc_offsets[well_index][offset_key] = offset_val

    def _handle_error_in_subprocess(
        self,
        process: Union[InfiniteProcess, ServerManager],
        error_communication: Tuple[Exception, str],
    ) -> None:
        this_err, this_stack_trace = error_communication
        msg = f"Error raised by subprocess {process}\n{this_stack_trace}\n{this_err}"
        # Eli (2/12/20) is not sure how to test that a lock is being acquired...so be careful about refactoring this
        with self._lock:
            logger.error(msg)
        self._hard_stop_and_join_processes_and_log_leftovers()

    def _hard_stop_and_join_processes_and_log_leftovers(self, shutdown_server: bool = True) -> None:
        process_items = self._process_manager.hard_stop_and_join_processes(shutdown_server=shutdown_server)
        msg = f"Remaining items in process queues: {process_items}"
        # Tanner (5/21/20): is not sure how to test that a lock is being acquired...so be careful about refactoring this
        with self._lock:
            logger.error(msg)

    def soft_stop(self) -> None:
        self._process_manager.soft_stop_and_join_processes()
        super().soft_stop()<|MERGE_RESOLUTION|>--- conflicted
+++ resolved
@@ -162,13 +162,8 @@
             elif command == "shutdown_server":
                 self._process_manager.shutdown_server()
             else:
-<<<<<<< HEAD
-                raise NotImplementedError("Unrecognized shutdown command")
+                raise NotImplementedError(f"Unrecognized shutdown command from Server: {command}")
         elif communication_type == "update_customer_settings":
-=======
-                raise NotImplementedError(f"Unrecognized shutdown command from Server: {command}")
-        elif communication_type == "update_shared_values_dictionary":
->>>>>>> e00ace0e
             new_values = communication["content"]
 
             new_recording_directory: Optional[str] = attempt_to_get_recording_directory_from_new_dict(
