--- conflicted
+++ resolved
@@ -659,7 +659,6 @@
         return Response(status="304 Already recording")
 
     shared_values_dict = _get_values_from_process_monitor()
-<<<<<<< HEAD
 
     if not shared_values_dict["config_settings"]["customer_account_id"]:
         response = Response(status="406 customer_account_id has not yet been set")
@@ -667,12 +666,6 @@
     if not shared_values_dict["config_settings"]["user_account_id"]:
         response = Response(status="406 user_account_id has not yet been set")
         return response
-=======
-    if not shared_values_dict["config_settings"]["Customer Account ID"]:
-        return Response(status="406 Customer Account ID has not yet been set")
-    if not shared_values_dict["config_settings"]["User Account ID"]:
-        return Response(status="406 User Account ID has not yet been set")
->>>>>>> e00ace0e
 
     is_hardware_test_recording = request.args.get("is_hardware_test_recording", True)
     if isinstance(is_hardware_test_recording, str):
