# -*- coding: utf-8 -*-
"""Collection of worker threads."""
from threading import Thread
from typing import Any
from typing import Optional


class ErrorCatchingThread(Thread):
    """Catch errors to make available to caller thread."""

    def __init__(self, *args: Any, **kwargs: Any) -> None:
        super().__init__(*args, **kwargs)
        self.error: Optional[str] = None

<<<<<<< HEAD
    def run(self) -> Any:
        if self._target is not None:
            try:
                super().run()
            except Exception as e:  # pylint: disable=broad-except  # Tanner (10/8/21): deliberately trying to catch all exceptions here
                self.error = e

    # for testing
    def errors(self) -> bool:
        return self.error is not None

    def get_error(self) -> Any:
        if self.error is not None:  # for testing
            # Lucy (11/8/21) prevents error when sending status to main queue by making exception a string
            return getattr(self.error, "message", str(self.error))
        return self.error
=======
    def run(self) -> None:
        try:
            super().run()
        except Exception as e:  # pylint: disable=broad-except  # Tanner (10/8/21): deliberately trying to catch all exceptions here
            self.error = repr(e)
>>>>>>> 8e5fe42b
<|MERGE_RESOLUTION|>--- conflicted
+++ resolved
@@ -12,27 +12,8 @@
         super().__init__(*args, **kwargs)
         self.error: Optional[str] = None
 
-<<<<<<< HEAD
-    def run(self) -> Any:
-        if self._target is not None:
-            try:
-                super().run()
-            except Exception as e:  # pylint: disable=broad-except  # Tanner (10/8/21): deliberately trying to catch all exceptions here
-                self.error = e
-
-    # for testing
-    def errors(self) -> bool:
-        return self.error is not None
-
-    def get_error(self) -> Any:
-        if self.error is not None:  # for testing
-            # Lucy (11/8/21) prevents error when sending status to main queue by making exception a string
-            return getattr(self.error, "message", str(self.error))
-        return self.error
-=======
     def run(self) -> None:
         try:
             super().run()
         except Exception as e:  # pylint: disable=broad-except  # Tanner (10/8/21): deliberately trying to catch all exceptions here
-            self.error = repr(e)
->>>>>>> 8e5fe42b
+            self.error = repr(e)