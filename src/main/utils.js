const path = require("path");
const url_safe_base64 = require("urlsafe-base64");
import ElectronStore from "./electron_store.js";
const yaml = require("js-yaml");

const now = new Date();
const utc_month = (now.getUTCMonth() + 1).toString().padStart(2, "0"); // Eli (3/29/21) for some reason getUTCMonth returns a zero-based number, while everything else is a month, so adjusting here

const FILENAME_PREFIX = `mantarray_log__${now.getUTCFullYear()}_${utc_month}_${now
  .getUTCDate()
  .toString()
  .padStart(2, "0")}_${now
  .getUTCHours()
  .toString()
  .padStart(2, "0")}${now
  .getUTCMinutes()
  .toString()
  .padStart(2, "0")}${now.getUTCSeconds().toString().padStart(2, "0")}`;

/**
 * Depending on whether Electron is running, get the application version from package.json or from the Electron process itself
 *
 * @return {string} the semantic version
 */
const get_current_app_version = function () {
  // Eli (3/30/21): Do NOT use `process.env.npm_package_version` to try and do this. It works in CI using the test runner, but does not actually work when running on a standalone machine--it just evaluates to undefined.
  // adapted from https://github.com/electron/electron/issues/7085
  if (process.env.NODE_ENV !== "production") {
    return require("../../package.json").version;
  }
  return require("electron").app.getVersion();
};

/**
 * Creates an ElectronStore. This is a wrapper function to help optionally define file paths for easier testing
 *
 * @param {string} file_path - where to create the store (this will default to somewhere in the User folder if left undefined)
 * @param {string} file_name - what to use as the file name
 *
 * @return {Object} the ElectronStore object
 */
const create_store = function ({ file_path = undefined, file_name = "mantarray_controller_config" } = {}) {
  const store = new ElectronStore({
    cwd: file_path,
    name: file_name,
    fileExtension: "yaml",
    serialize: yaml.dump,
    deserialize: yaml.load,
    defaults: {
      customer_id: null,
      beta_2_mode: true,
    },
  });
  return store;
};

const redact_username_from_logs = (dir_path) => {
  const username = dir_path.includes("\\") ? dir_path.split("\\")[2] : dir_path.split("/")[2];
  return dir_path.replace(username, "****");
};

const get_flask_logs_full_path = function (electron_store) {
  const electron_store_dir = path.dirname(electron_store.path);
  return path.join(electron_store_dir, "logs_flask", FILENAME_PREFIX);
};

/**
 * Generate the command line arguments to pass to the local server as it is initialized. This also creates the necessary directories if they don't exist to hold the log files and recordings...although (Eli 1/15/21) unclear why the server doesn't do that itself...
 *
 * @param {Object} electron_store - the ElectronStore object
 *
 * @return {Array} a list of command line arguments
 */
const generate_flask_command_line_args = function (electron_store) {
  console.log("node env: " + process.env.NODE_ENV); // allow-log

  const electron_store_dir = path.dirname(electron_store.path);
  const flask_logs_full_path = get_flask_logs_full_path(electron_store);

  const args = [];
  args.push("--log-file-dir=" + flask_logs_full_path);
  args.push("--expected-software-version=" + export_functions.get_current_app_version());

  const recording_directory_path = path.join(electron_store_dir, "recordings");
<<<<<<< HEAD
  const zipped_recordings_dir_path = path.join(recording_directory_path, "zipped_recordings");
  const failed_uploads_dir_path = path.join(recording_directory_path, "failed_uploads");
  const time_force_dir_path = path.join(electron_store_dir, "time_force_data");

  mkdirp.sync(flask_logs_full_path);
  mkdirp.sync(recording_directory_path);
  mkdirp.sync(zipped_recordings_dir_path);
  mkdirp.sync(failed_uploads_dir_path);
  mkdirp.sync(time_force_dir_path);

  const stored_customer_id = electron_store.get("customer_account_id");
  // storing upload dir paths so that they can be found on start up to try re-uploading even if file_directory path changes while FW is running
=======

>>>>>>> 8e5fe42b
  const settings_to_supply = {
    log_file_id: FILENAME_PREFIX,
    recording_directory: recording_directory_path,
<<<<<<< HEAD
    stored_customer_id,
    zipped_recordings_dir: zipped_recordings_dir_path,
    failed_uploads_dir: failed_uploads_dir_path,
    mag_analysis_output_dir: time_force_dir_path,
=======
>>>>>>> 8e5fe42b
  };

  const settings_to_supply_json_str = JSON.stringify(settings_to_supply);
  const settings_to_supply_buf = Buffer.from(settings_to_supply_json_str, "utf8");
  const settings_to_supply_encoded = url_safe_base64.encode(settings_to_supply_buf);

  if (settings_to_supply_json_str !== "{}") {
    args.push("--initial-base64-settings=" + settings_to_supply_encoded);
  }

  if (electron_store.get("beta_2_mode")) args.push("--beta-2-mode");

  return args;
};

// Eli (1/15/21): making spying/mocking with Jest easier. https://medium.com/@DavideRama/mock-spy-exported-functions-within-a-single-module-in-jest-cdf2b61af642
const export_functions = {
  get_flask_logs_full_path,
  generate_flask_command_line_args,
  create_store,
  get_current_app_version,
  FILENAME_PREFIX,
  redact_username_from_logs,
};

export default export_functions;<|MERGE_RESOLUTION|>--- conflicted
+++ resolved
@@ -82,32 +82,12 @@
   args.push("--expected-software-version=" + export_functions.get_current_app_version());
 
   const recording_directory_path = path.join(electron_store_dir, "recordings");
-<<<<<<< HEAD
-  const zipped_recordings_dir_path = path.join(recording_directory_path, "zipped_recordings");
-  const failed_uploads_dir_path = path.join(recording_directory_path, "failed_uploads");
   const time_force_dir_path = path.join(electron_store_dir, "time_force_data");
 
-  mkdirp.sync(flask_logs_full_path);
-  mkdirp.sync(recording_directory_path);
-  mkdirp.sync(zipped_recordings_dir_path);
-  mkdirp.sync(failed_uploads_dir_path);
-  mkdirp.sync(time_force_dir_path);
-
-  const stored_customer_id = electron_store.get("customer_account_id");
-  // storing upload dir paths so that they can be found on start up to try re-uploading even if file_directory path changes while FW is running
-=======
-
->>>>>>> 8e5fe42b
   const settings_to_supply = {
     log_file_id: FILENAME_PREFIX,
     recording_directory: recording_directory_path,
-<<<<<<< HEAD
-    stored_customer_id,
-    zipped_recordings_dir: zipped_recordings_dir_path,
-    failed_uploads_dir: failed_uploads_dir_path,
     mag_analysis_output_dir: time_force_dir_path,
-=======
->>>>>>> 8e5fe42b
   };
 
   const settings_to_supply_json_str = JSON.stringify(settings_to_supply);
