--- conflicted
+++ resolved
@@ -50,19 +50,11 @@
           echo "SHA of current branch: ${{ env.SHA_OF_CURRENT_BRANCH }}"
           echo "SHA of main branch: ${{ env.SHA_OF_MAIN_BRANCH }}"
 
-<<<<<<< HEAD
-      # - name: Fail if attempting to publish to prod release channel incorrectly
-      #   if: github.event.inputs.release_channel == 'prod'
-      #   run: |
-      #     if [ "${{github.event.inputs.api_endpoint}}" = "prod" ] ; then echo "Using prod API endpoint, can proceed to publish"; else exit 1; fi
-      #     if [ "${{ steps.extract_branch.outputs.sha-of-current-branch}}" = "${{ steps.extract_branch.outputs.sha-of-main-branch}}" ] ; then echo "Running on main branch, can proceed to publish"; else exit 1; fi
-=======
       - name: Fail if attempting to publish to prod release channel incorrectly
         if: github.event.inputs.release_channel == 'prod'
         run: |
           if [ "${{github.event.inputs.api_endpoint}}" = "prod" ] ; then echo "Using prod API endpoint, can proceed to publish"; else exit 1; fi
           if [ "${{ env.SHA_OF_CURRENT_BRANCH }}" = "${{ env.SHA_OF_MAIN_BRANCH }}" ] ; then echo "Running on main branch, can proceed to publish"; else exit 1; fi
->>>>>>> 04dcd011
 
       - name: Fail if attempting to publish to unstable release channel incorrectly
         if: github.event.inputs.release_channel == 'unstable'
