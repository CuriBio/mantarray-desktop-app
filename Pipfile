[[source]]
name = "pypi"
url = "https://pypi.org/simple"
verify_ssl = true

[dev-packages]
atomicwrites = "==1.4.0" # Tanner (7/11/22): pytest on windows needs this, so need to explicitly keep this here until pytest drops this package.  TODO check and see if pytest dropped this package
boto3 = "==1.17.32"
click = "==8.0.3"  # Tanner (4/11/22): pinned for black
cython = "==0.29.23"
freezegun = "==1.0.0"
pefile = "==2019.4.18" # Eli (3/1/21): this must be explicitly specified when using a Linux dev environment so that it will be included in a Windows build environment
pre-commit = "==2.11.1"
pyenchant = "==3.2.0"
pyinstaller = "==4.5.1"
pytest = "==6.2.2"
pytest-cov = "==2.11.1"
pytest-mock = "==3.5.1"
pytest-profiling = "==1.7.0"
pytest-randomly = "==3.5.0"
pytest-timeout = "==1.4.2"
pywin32-ctypes = "==0.2.0" # Eli (3/1/21): this must be explicitly specified when using a Linux dev environment so that it will be included in a Windows build environment
sphinx = "==4.2.0"
websocket-client = "==1.1.0"

[packages]
eventlet = "==0.31.0"
flask = "==1.1.2"
flask-cors = "==3.0.10"
Flask-SocketIO = "==5.1.1"
h5py = "==3.7.0"
immutabledict = "==1.3.0"
immutable-data-validation = "==0.2.1"
labware-domain-models = "==0.3.1"
itsdangerous = "==2.0.1"  # Tanner (4/7/22): pinned for flask
Jinja2 = "==3.0.3"  # Tanner (4/7/22): pinned for flask
jsonschema = "==4.1.0"  # Tanner (11/8/21): latest version is having issues in compiled executable
nptyping = "==1.4.4"  # Tanner (4/7/22): pinned for pulse3D
numpy = "==1.22.4"
psutil = "==5.8.0"
pulse3d = "==0.27.0"
pyserial = "==3.5"
scipy = "==1.8.1"
secrets-manager = "==0.4"
semver = "==2.13.0"
stdlib-utils = "==0.5.2"
streamz = "==0.6.2"
wakepy = "==0.5.0"
werkzeug = "==2.0.3"  # Tanner (4/7/22): pinned for flask
xem-wrapper = "==0.3.0"
<<<<<<< HEAD
pulse3d = "==0.27.0"
=======
>>>>>>> c09fe11e

[requires]
python_version = "3.8"<|MERGE_RESOLUTION|>--- conflicted
+++ resolved
@@ -48,10 +48,6 @@
 wakepy = "==0.5.0"
 werkzeug = "==2.0.3"  # Tanner (4/7/22): pinned for flask
 xem-wrapper = "==0.3.0"
-<<<<<<< HEAD
-pulse3d = "==0.27.0"
-=======
->>>>>>> c09fe11e
 
 [requires]
 python_version = "3.8"