--- conflicted
+++ resolved
@@ -37,11 +37,7 @@
                 "sha256:0d9c601124e5a6ba9712dbc60d9c53c21e34f5f641fe83002317394311bdce14",
                 "sha256:90c1a32f1d68f940488354e36370f6cca89f0f106db09518524c88d6ed83f382"
             ],
-<<<<<<< HEAD
-            "markers": "python_full_version >= '3.6.0'",
-=======
             "markers": "python_version >= '3.6'",
->>>>>>> c09fe11e
             "version": "==2022.9.24"
         },
         "charset-normalizer": {
@@ -49,11 +45,7 @@
                 "sha256:5a3d016c7c547f69d6f81fb0db9449ce888b418b5b9952cc5e6e66843e9dd845",
                 "sha256:83e9a75d1911279afd89352c68b45348559d1fc0506b054b346651b5e7fee29f"
             ],
-<<<<<<< HEAD
-            "markers": "python_full_version >= '3.6.0'",
-=======
             "markers": "python_version >= '3.6'",
->>>>>>> c09fe11e
             "version": "==2.1.1"
         },
         "click": {
@@ -793,11 +785,7 @@
                 "sha256:0d9c601124e5a6ba9712dbc60d9c53c21e34f5f641fe83002317394311bdce14",
                 "sha256:90c1a32f1d68f940488354e36370f6cca89f0f106db09518524c88d6ed83f382"
             ],
-<<<<<<< HEAD
-            "markers": "python_full_version >= '3.6.0'",
-=======
             "markers": "python_version >= '3.6'",
->>>>>>> c09fe11e
             "version": "==2022.9.24"
         },
         "cfgv": {
@@ -813,11 +801,7 @@
                 "sha256:5a3d016c7c547f69d6f81fb0db9449ce888b418b5b9952cc5e6e66843e9dd845",
                 "sha256:83e9a75d1911279afd89352c68b45348559d1fc0506b054b346651b5e7fee29f"
             ],
-<<<<<<< HEAD
-            "markers": "python_full_version >= '3.6.0'",
-=======
             "markers": "python_version >= '3.6'",
->>>>>>> c09fe11e
             "version": "==2.1.1"
         },
         "click": {
