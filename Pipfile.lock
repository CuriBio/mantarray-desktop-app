--- conflicted
+++ resolved
@@ -1,11 +1,7 @@
 {
     "_meta": {
         "hash": {
-<<<<<<< HEAD
-            "sha256": "2f7df4c16cf02dca2667e447f1177ddc70ce641f3e2f3ec46941caf6f9b9ab84"
-=======
-            "sha256": "91ecaf0444e2d4bcaa37b587557bd20714cbdd675de1c314c772c9ff4595f3bc"
->>>>>>> 89738892
+            "sha256": "54436d05b53634b2859227b1d97a0a0d6f67ec07235aab694d6f8dedabbeb797"
         },
         "pipfile-spec": 6,
         "requires": {
@@ -1367,11 +1363,11 @@
         },
         "virtualenv": {
             "hashes": [
-                "sha256:288171134a2ff3bfb1a2f54f119e77cd1b81c29fc1265a2356f3e8d14c7d58c4",
-                "sha256:b30aefac647e86af6d82bfc944c556f8f1a9c90427b2fb4e3bfbf338cb82becf"
-            ],
-            "markers": "python_version >= '2.7' and python_version not in '3.0, 3.1, 3.2, 3.3, 3.4'",
-            "version": "==20.15.1"
+                "sha256:2202dbc33c4f9aaa13289d244d64f2ade8b0169e88d0213b505099b384c5ae04",
+                "sha256:6cfedd21e7584124a1d1e8f3b6e74c0bf8aeea44d9884b6d2d7241de5361a73c"
+            ],
+            "markers": "python_version >= '3.6'",
+            "version": "==20.16.0"
         },
         "websocket-client": {
             "hashes": [
