# -*- coding: utf-8 -*-
import copy
import datetime
import json
import tempfile
from uuid import UUID

from freezegun import freeze_time
from mantarray_desktop_app import BUFFERING_STATE
from mantarray_desktop_app import CALIBRATING_STATE
from mantarray_desktop_app import CALIBRATION_RECORDING_DUR_SECONDS
from mantarray_desktop_app import get_redacted_string
from mantarray_desktop_app import LIVE_VIEW_ACTIVE_STATE
from mantarray_desktop_app import MICRO_TO_BASE_CONVERSION
from mantarray_desktop_app import process_manager
from mantarray_desktop_app import process_monitor
from mantarray_desktop_app import RECORDING_STATE
from mantarray_desktop_app import START_MANAGED_ACQUISITION_COMMUNICATION
from mantarray_desktop_app import STOP_MANAGED_ACQUISITION_COMMUNICATION
from mantarray_desktop_app import SUBPROCESS_SHUTDOWN_TIMEOUT_SECONDS
from mantarray_desktop_app import UnrecognizedCommandFromServerToMainError
from mantarray_desktop_app import UnrecognizedMantarrayNamingCommandError
from mantarray_desktop_app import UnrecognizedRecordingCommandError
from mantarray_desktop_app.constants import GENERIC_24_WELL_DEFINITION
from mantarray_desktop_app.constants import UPDATES_NEEDED_STATE
from pulse3D.constants import BARCODE_IS_FROM_SCANNER_UUID
from pulse3D.constants import CUSTOMER_ACCOUNT_ID_UUID
from pulse3D.constants import NOT_APPLICABLE_H5_METADATA
from pulse3D.constants import PLATE_BARCODE_UUID
from pulse3D.constants import START_RECORDING_TIME_INDEX_UUID
from pulse3D.constants import STIMULATION_PROTOCOL_UUID
from pulse3D.constants import USER_ACCOUNT_ID_UUID
from pulse3D.constants import UTC_BEGINNING_DATA_ACQUISTION_UUID
from pulse3D.constants import UTC_BEGINNING_RECORDING_UUID
from pulse3D.constants import UTC_BEGINNING_STIMULATION_UUID
import pytest
from stdlib_utils import invoke_process_run_and_check_errors

from ..fixtures import fixture_patch_print
from ..fixtures import fixture_patch_subprocess_joins
from ..fixtures import fixture_test_process_manager_creator
from ..fixtures import get_mutable_copy_of_START_MANAGED_ACQUISITION_COMMUNICATION
from ..fixtures import QUEUE_CHECK_TIMEOUT_SECONDS
from ..fixtures_file_writer import GENERIC_BETA_2_START_RECORDING_COMMAND
from ..fixtures_ok_comm import fixture_patch_connection_to_board
from ..fixtures_process_monitor import fixture_test_monitor
from ..fixtures_server import put_generic_beta_2_start_recording_info_in_dict
from ..helpers import confirm_queue_is_eventually_empty
from ..helpers import confirm_queue_is_eventually_of_size
from ..helpers import put_object_into_queue_and_raise_error_if_eventually_still_empty

__fixtures__ = [
    fixture_test_process_manager_creator,
    fixture_test_monitor,
    fixture_patch_connection_to_board,
    fixture_patch_subprocess_joins,
    fixture_patch_print,
]


def test_MantarrayProcessesMonitor__check_and_handle_server_to_main_queue__handles_nickname_setting_by_setting_shared_values_dictionary_and_passing_command_to_instrument_comm(
    test_process_manager_creator, test_monitor
):
    test_process_manager = test_process_manager_creator(use_testing_queues=True)
    monitor_thread, *_ = test_monitor(test_process_manager)

    server_to_main_queue = (
        test_process_manager.queue_container().get_communication_queue_from_server_to_main()
    )
    expected_nickname = "The Nautilus"
    expected_comm = {
        "communication_type": "mantarray_naming",
        "command": "set_mantarray_nickname",
        "mantarray_nickname": expected_nickname,
    }
    put_object_into_queue_and_raise_error_if_eventually_still_empty(expected_comm, server_to_main_queue)
    invoke_process_run_and_check_errors(monitor_thread)
    confirm_queue_is_eventually_empty(server_to_main_queue)

    assert test_process_manager.get_values_to_share_to_server()["mantarray_nickname"][0] == expected_nickname

    main_to_instrument_comm = (
        test_process_manager.queue_container().get_communication_to_instrument_comm_queue(0)
    )
    confirm_queue_is_eventually_of_size(main_to_instrument_comm, 1)
    actual_comm = main_to_instrument_comm.get(timeout=QUEUE_CHECK_TIMEOUT_SECONDS)
    assert actual_comm == expected_comm


def test_MantarrayProcessesMonitor__check_and_handle_server_to_main_queue__handles_nickname_update_by_updating_shared_values_dictionary(
    test_process_manager_creator, test_monitor
):
    test_process_manager = test_process_manager_creator(use_testing_queues=True)
    monitor_thread, shared_values_dict, *_ = test_monitor(test_process_manager)

    server_to_main_queue = (
        test_process_manager.queue_container().get_communication_queue_from_server_to_main()
    )
    shared_values_dict["mantarray_nickname"] = {0: "The Nautilus 1"}
    expected_nickname = "The Nautilus 2"
    expected_comm = {
        "communication_type": "mantarray_naming",
        "command": "set_mantarray_nickname",
        "mantarray_nickname": expected_nickname,
    }
    put_object_into_queue_and_raise_error_if_eventually_still_empty(expected_comm, server_to_main_queue)
    invoke_process_run_and_check_errors(monitor_thread)
    confirm_queue_is_eventually_empty(server_to_main_queue)

    assert test_process_manager.get_values_to_share_to_server()["mantarray_nickname"][0] == expected_nickname


def test_MantarrayProcessesMonitor__check_and_handle_server_to_main_queue__handles_serial_number_setting_by_setting_shared_values_dictionary_and_passing_command_to_instrument_comm(
    test_process_manager_creator, test_monitor
):
    test_process_manager = test_process_manager_creator(use_testing_queues=True)
    monitor_thread, *_ = test_monitor(test_process_manager)

    server_to_main_queue = (
        test_process_manager.queue_container().get_communication_queue_from_server_to_main()
    )
    expected_serial = "M02001901"
    expected_comm = {
        "communication_type": "mantarray_naming",
        "command": "set_mantarray_serial_number",
        "mantarray_serial_number": expected_serial,
    }
    put_object_into_queue_and_raise_error_if_eventually_still_empty(expected_comm, server_to_main_queue)
    invoke_process_run_and_check_errors(monitor_thread)
    confirm_queue_is_eventually_empty(server_to_main_queue)

    assert (
        test_process_manager.get_values_to_share_to_server()["mantarray_serial_number"][0] == expected_serial
    )

    main_to_instrument_comm = (
        test_process_manager.queue_container().get_communication_to_instrument_comm_queue(0)
    )
    confirm_queue_is_eventually_of_size(main_to_instrument_comm, 1)
    actual_comm = main_to_instrument_comm.get(timeout=QUEUE_CHECK_TIMEOUT_SECONDS)
    assert actual_comm == expected_comm


def test_MantarrayProcessesMonitor__check_and_handle_server_to_main_queue__handles_serial_number_update_by_updating_shared_values_dictionary(
    test_process_manager_creator, test_monitor
):
    test_process_manager = test_process_manager_creator(use_testing_queues=True)
    monitor_thread, svd, *_ = test_monitor(test_process_manager)

    server_to_main_queue = (
        test_process_manager.queue_container().get_communication_queue_from_server_to_main()
    )
    svd["mantarray_serial_number"] = {0: "M02001901"}
    expected_serial = "M02001902"
    expected_comm = {
        "communication_type": "mantarray_naming",
        "command": "set_mantarray_serial_number",
        "mantarray_serial_number": expected_serial,
    }
    put_object_into_queue_and_raise_error_if_eventually_still_empty(expected_comm, server_to_main_queue)
    invoke_process_run_and_check_errors(monitor_thread)
    confirm_queue_is_eventually_empty(server_to_main_queue)

    assert (
        test_process_manager.get_values_to_share_to_server()["mantarray_serial_number"][0] == expected_serial
    )


def test_MantarrayProcessesMonitor__check_and_handle_server_to_main_queue__raises_error_if_unrecognized_mantarray_naming_command(
    test_process_manager_creator, test_monitor, mocker, patch_print
):
    test_process_manager = test_process_manager_creator(use_testing_queues=True)
    monitor_thread, *_ = test_monitor(test_process_manager)

    server_to_main_queue = (
        test_process_manager.queue_container().get_communication_queue_from_server_to_main()
    )
    expected_command = "bad_command"
    expected_comm = {"communication_type": "mantarray_naming", "command": expected_command}
    put_object_into_queue_and_raise_error_if_eventually_still_empty(expected_comm, server_to_main_queue)
    with pytest.raises(UnrecognizedMantarrayNamingCommandError, match=expected_command):
        invoke_process_run_and_check_errors(monitor_thread)


def test_MantarrayProcessesMonitor__check_and_handle_server_to_main_queue__handles_start_calibration_by_updating_shared_values_dictionary_to_calibrating_state__and_passing_command_to_instrument_comm__when_in_beta_1_mode(
    test_process_manager_creator, test_monitor
):
    test_process_manager = test_process_manager_creator(use_testing_queues=True)
    monitor_thread, svd, *_ = test_monitor(test_process_manager)
    svd["beta_2_mode"] = False

    server_to_main_queue = (
        test_process_manager.queue_container().get_communication_queue_from_server_to_main()
    )
    expected_comm = {"communication_type": "xem_scripts", "script_type": "start_calibration"}
    put_object_into_queue_and_raise_error_if_eventually_still_empty(expected_comm, server_to_main_queue)
    invoke_process_run_and_check_errors(monitor_thread)
    confirm_queue_is_eventually_empty(server_to_main_queue)

    assert test_process_manager.get_values_to_share_to_server()["system_status"] == CALIBRATING_STATE

    main_to_instrument_comm = (
        test_process_manager.queue_container().get_communication_to_instrument_comm_queue(0)
    )
    confirm_queue_is_eventually_of_size(main_to_instrument_comm, 1)
    actual_comm = main_to_instrument_comm.get(timeout=QUEUE_CHECK_TIMEOUT_SECONDS)
    assert actual_comm == expected_comm


@freeze_time(
    GENERIC_BETA_2_START_RECORDING_COMMAND["metadata_to_copy_onto_main_file_attributes"][
        UTC_BEGINNING_RECORDING_UUID
    ]
)
def test_MantarrayProcessesMonitor__check_and_handle_server_to_main_queue__handles_run_calibration_command_when_in_beta_2_mode(
    test_process_manager_creator, test_monitor
):
    test_process_manager = test_process_manager_creator(use_testing_queues=True)
    monitor_thread, svd, *_ = test_monitor(test_process_manager)

    put_generic_beta_2_start_recording_info_in_dict(svd)
    # Tanner (12/10/21): deleting since these may not actually be set by the time this route is called
    del svd["utc_timestamps_of_beginning_of_data_acquisition"]
    del svd["config_settings"]["customer_account_id"]
    del svd["config_settings"]["user_account_id"]

    server_to_main_queue = (
        test_process_manager.queue_container().get_communication_queue_from_server_to_main()
    )
    main_to_ic_queue = test_process_manager.queue_container().get_communication_to_instrument_comm_queue(0)
    main_to_fw_queue = (
        test_process_manager.queue_container().get_communication_queue_from_main_to_file_writer()
    )

    expected_comm = {"communication_type": "calibration", "command": "run_calibration"}
    put_object_into_queue_and_raise_error_if_eventually_still_empty(expected_comm, server_to_main_queue)
    invoke_process_run_and_check_errors(monitor_thread)
    confirm_queue_is_eventually_empty(server_to_main_queue)
    assert svd["system_status"] == CALIBRATING_STATE

    confirm_queue_is_eventually_of_size(main_to_ic_queue, 1)
    assert (
        main_to_ic_queue.get(timeout=QUEUE_CHECK_TIMEOUT_SECONDS) == START_MANAGED_ACQUISITION_COMMUNICATION
    )

    confirm_queue_is_eventually_of_size(main_to_fw_queue, 2)

    expected_start_recording_command = copy.deepcopy(GENERIC_BETA_2_START_RECORDING_COMMAND)
    expected_start_recording_command.update(
        {
            "active_well_indices": list(range(24)),
            "is_calibration_recording": True,
            "timepoint_to_begin_recording_at": 0,
            "stim_running_statuses": [False] * 24,
        }
    )
    expected_start_recording_command["metadata_to_copy_onto_main_file_attributes"].update(
        {
            START_RECORDING_TIME_INDEX_UUID: 0,
            PLATE_BARCODE_UUID: NOT_APPLICABLE_H5_METADATA,
            BARCODE_IS_FROM_SCANNER_UUID: NOT_APPLICABLE_H5_METADATA,
            UTC_BEGINNING_DATA_ACQUISTION_UUID: GENERIC_BETA_2_START_RECORDING_COMMAND[
                "metadata_to_copy_onto_main_file_attributes"
            ][UTC_BEGINNING_RECORDING_UUID],
            UTC_BEGINNING_STIMULATION_UUID: None,
            STIMULATION_PROTOCOL_UUID: None,
            CUSTOMER_ACCOUNT_ID_UUID: NOT_APPLICABLE_H5_METADATA,
            USER_ACCOUNT_ID_UUID: NOT_APPLICABLE_H5_METADATA,
        }
    )
    assert main_to_fw_queue.get(timeout=QUEUE_CHECK_TIMEOUT_SECONDS) == expected_start_recording_command

    expected_stop_recording_command = {
        "communication_type": "recording",
        "command": "stop_recording",
        "timepoint_to_stop_recording_at": CALIBRATION_RECORDING_DUR_SECONDS * MICRO_TO_BASE_CONVERSION,
        "is_calibration_recording": True,
    }
    assert main_to_fw_queue.get(timeout=QUEUE_CHECK_TIMEOUT_SECONDS) == expected_stop_recording_command


def test_MantarrayProcessesMonitor__check_and_handle_server_to_main_queue__handles_boot_up_by_calling_process_manager_bootup(
    test_process_manager_creator, test_monitor, mocker
):
    test_process_manager = test_process_manager_creator(use_testing_queues=True)
    monitor_thread, *_ = test_monitor(test_process_manager)

    mocker.patch.object(process_manager, "get_latest_firmware", autospec=True, return_value=None)

    spied_boot_up_instrument = mocker.spy(test_process_manager, "boot_up_instrument")
    server_to_main_queue = (
        test_process_manager.queue_container().get_communication_queue_from_server_to_main()
    )
    expected_comm = {"communication_type": "to_instrument", "command": "boot_up"}
    put_object_into_queue_and_raise_error_if_eventually_still_empty(expected_comm, server_to_main_queue)
    invoke_process_run_and_check_errors(monitor_thread)
    confirm_queue_is_eventually_empty(server_to_main_queue)

    spied_boot_up_instrument.assert_called_once()


@pytest.mark.parametrize(
    "test_comm_type,test_description",
    [
        ("to_instrument", "raises error with bad to_instrument command"),
        ("acquisition_manager", "raises error with bad acquisition_manager command"),
    ],
)
def test_MantarrayProcessesMonitor__check_and_handle_server_to_main_queue__raises_error_if_unrecognized_command(
    test_comm_type, test_description, test_process_manager_creator, test_monitor, mocker, patch_print
):

    test_process_manager = test_process_manager_creator(use_testing_queues=True)
    monitor_thread, *_ = test_monitor(test_process_manager)

    server_to_main_queue = (
        test_process_manager.queue_container().get_communication_queue_from_server_to_main()
    )
    expected_command = "bad_command"
    expected_comm = {"communication_type": test_comm_type, "command": expected_command}
    put_object_into_queue_and_raise_error_if_eventually_still_empty(expected_comm, server_to_main_queue)
    with pytest.raises(UnrecognizedCommandFromServerToMainError, match=expected_command):
        invoke_process_run_and_check_errors(monitor_thread)


def test_MantarrayProcessesMonitor__check_and_handle_server_to_main_queue__handles_start_managed_acquisition__updates_system_status__puts_command_into_instrument_comm_and_data_analyzer_queues(
    test_process_manager_creator, test_monitor
):
    test_process_manager = test_process_manager_creator(use_testing_queues=True)
    monitor_thread, *_ = test_monitor(test_process_manager)

    server_to_main_queue = (
        test_process_manager.queue_container().get_communication_queue_from_server_to_main()
    )

    put_object_into_queue_and_raise_error_if_eventually_still_empty(
        get_mutable_copy_of_START_MANAGED_ACQUISITION_COMMUNICATION(),
        server_to_main_queue,
    )
    invoke_process_run_and_check_errors(monitor_thread)
    confirm_queue_is_eventually_empty(server_to_main_queue)
    shared_values_dict = test_process_manager.get_values_to_share_to_server()
    assert shared_values_dict["system_status"] == BUFFERING_STATE

    main_to_instrument_comm = (
        test_process_manager.queue_container().get_communication_to_instrument_comm_queue(0)
    )
    confirm_queue_is_eventually_of_size(main_to_instrument_comm, 1)
    actual_comm = main_to_instrument_comm.get(timeout=QUEUE_CHECK_TIMEOUT_SECONDS)
    assert actual_comm == START_MANAGED_ACQUISITION_COMMUNICATION

    main_to_da = test_process_manager.queue_container().get_communication_queue_from_main_to_data_analyzer()
    confirm_queue_is_eventually_of_size(main_to_da, 1)
    actual_comm = main_to_da.get(timeout=QUEUE_CHECK_TIMEOUT_SECONDS)
    assert actual_comm == START_MANAGED_ACQUISITION_COMMUNICATION


def test_MantarrayProcessesMonitor__check_and_handle_server_to_main_queue__handles_stop_managed_acquisition__puts_command_into_subprocess_queues_in_correct_order(
    test_process_manager_creator, test_monitor, mocker
):
    test_process_manager = test_process_manager_creator(use_testing_queues=True)
    monitor_thread, *_ = test_monitor(test_process_manager)

    server_to_main_queue = (
        test_process_manager.queue_container().get_communication_queue_from_server_to_main()
    )

    main_to_da = test_process_manager.queue_container().get_communication_queue_from_main_to_data_analyzer()
    main_to_fw = test_process_manager.queue_container().get_communication_queue_from_main_to_file_writer()
    main_to_ic = test_process_manager.queue_container().get_communication_to_instrument_comm_queue(0)

    mocked_to_ic_put_nowait = mocker.patch.object(main_to_ic, "put_nowait", autospec=True)

    def fw_side_effect(*args, **kwargs):
        assert mocked_to_ic_put_nowait.call_count == 0, "Item passed to IC queue before FW queue"

    mocked_to_fw_put_nowait = mocker.patch.object(
        main_to_fw, "put_nowait", autospec=True, side_effect=fw_side_effect
    )

    def da_side_effect(*args, **kwargs):
        assert mocked_to_ic_put_nowait.call_count == 0, "Item passed to IC queue before DA queue"
        assert mocked_to_fw_put_nowait.call_count == 0, "Item passed to FW queue before DA queue"

    mocked_to_da_put_nowait = mocker.patch.object(
        main_to_da, "put_nowait", autospec=True, side_effect=da_side_effect
    )

    put_object_into_queue_and_raise_error_if_eventually_still_empty(
        copy.deepcopy(STOP_MANAGED_ACQUISITION_COMMUNICATION),
        server_to_main_queue,
    )
    invoke_process_run_and_check_errors(monitor_thread)
    confirm_queue_is_eventually_empty(server_to_main_queue)
    mocked_to_da_put_nowait.assert_called_once_with(STOP_MANAGED_ACQUISITION_COMMUNICATION)
    mocked_to_fw_put_nowait.assert_called_once_with(STOP_MANAGED_ACQUISITION_COMMUNICATION)
    mocked_to_ic_put_nowait.assert_called_once_with(STOP_MANAGED_ACQUISITION_COMMUNICATION)


def test_MantarrayProcessesMonitor__check_and_handle_server_to_main_queue__handles_update_shared_values_by_updating_shared_values_dictionary__and_overriding_existing_value(
    test_process_manager_creator, test_monitor
):
    test_process_manager = test_process_manager_creator(use_testing_queues=True)
    monitor_thread, shared_values_dict, *_ = test_monitor(test_process_manager)

    server_to_main_queue = (
        test_process_manager.queue_container().get_communication_queue_from_server_to_main()
    )

    new_id = UUID("e7744225-c41c-4bd5-9e32-e79716cc8f40")
    new_account_id = "new_ai"
    new_pass_key = "new_pw"

    shared_values_dict["config_settings"] = {"user_account_id": UUID("e623b13c-05a5-41f2-8526-c2eba8e78e7f")}
    shared_values_dict["customer_creds"] = {"customer_account_id": "old_ai", "customer_pass_key": "old_pw"}

    communication = {
        "communication_type": "update_customer_settings",
        "content": {
            "config_settings": {
                "user_account_id": new_id,
                "customer_account_id": new_account_id,
                "customer_pass_key": new_pass_key,
            }
        },
    }
    put_object_into_queue_and_raise_error_if_eventually_still_empty(communication, server_to_main_queue)
    invoke_process_run_and_check_errors(monitor_thread)
    confirm_queue_is_eventually_empty(server_to_main_queue)

    assert shared_values_dict["config_settings"]["user_account_id"] == new_id
    assert shared_values_dict["customer_creds"] == {
        "customer_account_id": new_account_id,
        "customer_pass_key": new_pass_key,
    }


def test_MantarrayProcessesMonitor__check_and_handle_server_to_main_queue__handles_update_shared_values__by_populating_file_writer_queue_when_recording_directory_updated(
    test_process_manager_creator, test_monitor
):
    test_process_manager = test_process_manager_creator(use_testing_queues=True)
    monitor_thread, *_ = test_monitor(test_process_manager)

    server_to_main_queue = (
        test_process_manager.queue_container().get_communication_queue_from_server_to_main()
    )

    with tempfile.TemporaryDirectory() as expected_recordings_dir:
        communication = {
            "communication_type": "update_customer_settings",
            "content": {"config_settings": {"recording_directory": expected_recordings_dir}},
        }

        put_object_into_queue_and_raise_error_if_eventually_still_empty(communication, server_to_main_queue)

        invoke_process_run_and_check_errors(monitor_thread)

        to_file_writer_queue = (
            test_process_manager.queue_container().get_communication_queue_from_main_to_file_writer()
        )
        confirm_queue_is_eventually_of_size(to_file_writer_queue, 1)
        communication = to_file_writer_queue.get(timeout=QUEUE_CHECK_TIMEOUT_SECONDS)
        assert communication["command"] == "update_directory"
        assert communication["new_directory"] == expected_recordings_dir
        assert test_process_manager.get_file_directory() == expected_recordings_dir


def test_MantarrayProcessesMonitor__check_and_handle_server_to_main_queue__handles_stop_recording__by_passing_command_to_file_writer__and_setting_status_to_live_view_active(
    test_process_manager_creator, test_monitor
):
    test_process_manager = test_process_manager_creator(use_testing_queues=True)
    monitor_thread, *_ = test_monitor(test_process_manager)

    server_to_main_queue = (
        test_process_manager.queue_container().get_communication_queue_from_server_to_main()
    )
    expected_timepoint = 55432
    communication = {
        "communication_type": "recording",
        "command": "stop_recording",
        "timepoint_to_stop_recording_at": expected_timepoint,
    }
    put_object_into_queue_and_raise_error_if_eventually_still_empty(communication, server_to_main_queue)
    invoke_process_run_and_check_errors(monitor_thread)
    confirm_queue_is_eventually_empty(server_to_main_queue)
    main_to_fw_queue = (
        test_process_manager.queue_container().get_communication_queue_from_main_to_file_writer()
    )
    confirm_queue_is_eventually_of_size(main_to_fw_queue, 1)

    actual = main_to_fw_queue.get(timeout=QUEUE_CHECK_TIMEOUT_SECONDS)
    assert actual == communication
    assert test_process_manager.get_values_to_share_to_server()["system_status"] == LIVE_VIEW_ACTIVE_STATE


@freeze_time(
    datetime.datetime(year=2020, month=11, day=16, hour=15, minute=14, second=44, microsecond=890122)
)
def test_MantarrayProcessesMonitor__check_and_handle_server_to_main_queue__handles_start_recording__in_hardware_test_mode__by_passing_command_to_file_writer__and_setting_status_to_recording__and_updating_adc_offsets(
    test_process_manager_creator, test_monitor
):
    test_process_manager = test_process_manager_creator(use_testing_queues=True)
    monitor_thread, *_ = test_monitor(test_process_manager)

    server_to_main_queue = (
        test_process_manager.queue_container().get_communication_queue_from_server_to_main()
    )
    # expected_timepoint = 55432
    adc_offsets = dict()
    for well_idx in range(24):
        adc_offsets[well_idx] = {"construct": 0, "ref": 0}

    communication = {
        "communication_type": "recording",
        "command": "start_recording",
        "is_hardware_test_recording": True,
        "metadata_to_copy_onto_main_file_attributes": {"adc_offsets": adc_offsets},
    }
    put_object_into_queue_and_raise_error_if_eventually_still_empty(communication, server_to_main_queue)
    invoke_process_run_and_check_errors(monitor_thread)
    confirm_queue_is_eventually_empty(server_to_main_queue)
    main_to_fw_queue = (
        test_process_manager.queue_container().get_communication_queue_from_main_to_file_writer()
    )
    confirm_queue_is_eventually_of_size(main_to_fw_queue, 1)

    actual = main_to_fw_queue.get(timeout=QUEUE_CHECK_TIMEOUT_SECONDS)
    assert actual == communication

    shared_values_dict = test_process_manager.get_values_to_share_to_server()
    assert shared_values_dict["is_hardware_test_recording"] is True
    assert shared_values_dict["system_status"] == RECORDING_STATE
    assert (
        shared_values_dict["adc_offsets"]
        == communication["metadata_to_copy_onto_main_file_attributes"]["adc_offsets"]
    )


def test_MantarrayProcessesMonitor__check_and_handle_server_to_main_queue__raises_error_if_unrecognized_recording_command(
    test_process_manager_creator, test_monitor, mocker, patch_print
):
    test_process_manager = test_process_manager_creator(use_testing_queues=True)
    monitor_thread, *_ = test_monitor(test_process_manager)

    server_to_main_queue = (
        test_process_manager.queue_container().get_communication_queue_from_server_to_main()
    )
    adc_offsets = dict()
    for well_idx in range(24):
        adc_offsets[well_idx] = {"construct": 0, "ref": 0}

    expected_command = "bad_command"
    communication = {"communication_type": "recording", "command": expected_command}
    put_object_into_queue_and_raise_error_if_eventually_still_empty(communication, server_to_main_queue)
    with pytest.raises(UnrecognizedRecordingCommandError, match=expected_command):
        invoke_process_run_and_check_errors(monitor_thread)


def test_MantarrayProcessesMonitor__check_and_handle_server_to_main_queue__handles_shutdown_hard_stop_by_hard_stop_and_join_all_processes(
    test_process_manager_creator, test_monitor, mocker
):
    test_process_manager = test_process_manager_creator(use_testing_queues=True)
    monitor_thread, *_ = test_monitor(test_process_manager)

    mocked_hard_stop_and_join = mocker.patch.object(
        test_process_manager, "hard_stop_and_join_processes", autospec=True
    )  # Eli (11/17/20): mocking instead of spying because processes can't be joined unless they were actually started, and we're just doing a create_processes here

    server_to_main_queue = (
        test_process_manager.queue_container().get_communication_queue_from_server_to_main()
    )

    communication = {"communication_type": "shutdown", "command": "hard_stop"}
    put_object_into_queue_and_raise_error_if_eventually_still_empty(communication, server_to_main_queue)
    invoke_process_run_and_check_errors(monitor_thread)
    confirm_queue_is_eventually_empty(server_to_main_queue)
    mocked_hard_stop_and_join.assert_called_once()


@pytest.mark.timeout(15)
@pytest.mark.slow
def test_MantarrayProcessesMonitor__check_and_handle_server_to_main_queue__handles_shutdown_hard_stop_by_hard_stopping_and_joining_all_processes(
    test_process_manager_creator, test_monitor, mocker
):
    test_process_manager = test_process_manager_creator()
    monitor_thread, *_ = test_monitor(test_process_manager)

    test_process_manager.start_processes()

    okc_process = test_process_manager.get_instrument_process()
    fw_process = test_process_manager.get_file_writer_process()
    da_process = test_process_manager.get_data_analyzer_process()

    spied_okc_join = mocker.spy(okc_process, "join")
    spied_fw_join = mocker.spy(fw_process, "join")
    spied_da_join = mocker.spy(da_process, "join")

    spied_okc_hard_stop = mocker.spy(okc_process, "hard_stop")
    spied_fw_hard_stop = mocker.spy(fw_process, "hard_stop")
    spied_da_hard_stop = mocker.spy(da_process, "hard_stop")

    server_to_main_queue = (
        test_process_manager.queue_container().get_communication_queue_from_server_to_main()
    )

    communication = {"communication_type": "shutdown", "command": "hard_stop"}
    put_object_into_queue_and_raise_error_if_eventually_still_empty(communication, server_to_main_queue)

    invoke_process_run_and_check_errors(monitor_thread)
    confirm_queue_is_eventually_empty(server_to_main_queue)

    spied_okc_hard_stop.assert_called_once()
    spied_fw_hard_stop.assert_called_once()
    spied_da_hard_stop.assert_called_once()
    spied_okc_join.assert_called_once()
    spied_fw_join.assert_called_once()
    spied_da_join.assert_called_once()


def test_MantarrayProcessesMonitor__check_and_handle_server_to_main_queue__handles_shutdown_hard_stop_by_info_logging_items_in_queues_from_subprocesses(
    test_process_manager_creator, test_monitor, patch_subprocess_joins, mocker
):
    test_process_manager = test_process_manager_creator(use_testing_queues=True)
    monitor_thread, *_ = test_monitor(test_process_manager)
    server_to_main_queue = (
        test_process_manager.queue_container().get_communication_queue_from_server_to_main()
    )

    okc_process = test_process_manager.get_instrument_process()
    fw_process = test_process_manager.get_file_writer_process()
    da_process = test_process_manager.get_data_analyzer_process()
    expected_okc_item = "item 1"
    expected_fw_item = "item 2"
    expected_da_item = "item 3"

    mocker.patch.object(okc_process, "hard_stop", autospec=True, return_value=expected_okc_item)
    mocker.patch.object(fw_process, "hard_stop", autospec=True, return_value=expected_fw_item)
    mocker.patch.object(da_process, "hard_stop", autospec=True, return_value=expected_da_item)

    communication = {"communication_type": "shutdown", "command": "hard_stop"}
    put_object_into_queue_and_raise_error_if_eventually_still_empty(communication, server_to_main_queue)

    mocker.patch.object(
        process_manager,
        "perf_counter",
        autospec=True,
        side_effect=[0, SUBPROCESS_SHUTDOWN_TIMEOUT_SECONDS],
    )

    mocked_monitor_logger_info = mocker.patch.object(process_monitor.logger, "info", autospec=True)

    invoke_process_run_and_check_errors(monitor_thread)

    actual_log_message = mocked_monitor_logger_info.call_args[0][0]
    assert expected_okc_item in actual_log_message
    assert expected_fw_item in actual_log_message
    assert expected_da_item in actual_log_message


def test_MantarrayProcessesMonitor__check_and_handle_server_to_main_queue__handles_shutdown_server_by_stopping_server(
    test_process_manager_creator, test_monitor, patch_subprocess_joins, mocker
):
    test_process_manager = test_process_manager_creator(use_testing_queues=True)
    monitor_thread, *_ = test_monitor(test_process_manager)
    server_to_main_queue = (
        test_process_manager.queue_container().get_communication_queue_from_server_to_main()
    )

    server_manager = test_process_manager.get_server_manager()
    expected_server_item = "server item"

    spied_shutdown_server = mocker.spy(server_manager, "shutdown_server")
    mocker.patch.object(server_manager, "drain_all_queues", autospec=True, return_value=expected_server_item)

    server_to_main_queue = (
        test_process_manager.queue_container().get_communication_queue_from_server_to_main()
    )

    communication = {"communication_type": "shutdown", "command": "shutdown_server"}
    put_object_into_queue_and_raise_error_if_eventually_still_empty(communication, server_to_main_queue)

    invoke_process_run_and_check_errors(monitor_thread)
    spied_shutdown_server.assert_called_once()
    # confirm log message is present and remove
    confirm_queue_is_eventually_of_size(server_to_main_queue, 1)
    server_to_main_queue.get(timeout=QUEUE_CHECK_TIMEOUT_SECONDS)


def test_MantarrayProcessesMonitor__logs_messages_from_server__and_redacts_mantarray_nickname(
    mocker, test_process_manager_creator, test_monitor
):
    test_process_manager = test_process_manager_creator(use_testing_queues=True)
    monitor_thread, *_ = test_monitor(test_process_manager)

    mocked_logger = mocker.patch.object(process_monitor.logger, "info", autospec=True)

    to_main_queue = test_process_manager.queue_container().get_communication_queue_from_server_to_main()

    test_nickname = "The Nautilus"
    test_comm = {
        "communication_type": "mantarray_naming",
        "command": "set_mantarray_nickname",
        "mantarray_nickname": test_nickname,
    }
    put_object_into_queue_and_raise_error_if_eventually_still_empty(test_comm, to_main_queue)
    invoke_process_run_and_check_errors(monitor_thread)
    confirm_queue_is_eventually_empty(to_main_queue)

    expected_comm = copy.deepcopy(test_comm)
    expected_comm["mantarray_nickname"] = get_redacted_string(len(test_nickname))
    mocked_logger.assert_called_once_with(f"Communication from the Server: {expected_comm}")


<<<<<<< HEAD
=======
def test_MantarrayProcessesMonitor__passes_magnetometer_config_dict_from_server_to_mc_comm_and__data_analyzer(
    test_process_manager_creator, test_monitor
):
    test_process_manager = test_process_manager_creator(use_testing_queues=True)
    monitor_thread, *_ = test_monitor(test_process_manager)
    server_to_main_queue = (
        test_process_manager.queue_container().get_communication_queue_from_server_to_main()
    )
    main_to_ic_queue = test_process_manager.queue_container().get_communication_to_instrument_comm_queue(0)
    main_to_da_queue = (
        test_process_manager.queue_container().get_communication_queue_from_main_to_data_analyzer()
    )

    test_num_wells = 24
    expected_sampling_period = 10000
    expected_config_dict = {
        "magnetometer_config": create_magnetometer_config_dict(test_num_wells),
        "sampling_period": expected_sampling_period,
    }
    test_dict_from_server = {
        "communication_type": "set_magnetometer_config",
        "magnetometer_config_dict": expected_config_dict,
    }
    put_object_into_queue_and_raise_error_if_eventually_still_empty(
        test_dict_from_server, server_to_main_queue
    )
    invoke_process_run_and_check_errors(monitor_thread)
    confirm_queue_is_eventually_of_size(main_to_ic_queue, 1)
    confirm_queue_is_eventually_of_size(main_to_da_queue, 1)

    expected_comm = {"communication_type": "acquisition_manager", "command": "change_magnetometer_config"}
    expected_comm.update(expected_config_dict)
    assert main_to_ic_queue.get(timeout=QUEUE_CHECK_TIMEOUT_SECONDS) == expected_comm
    assert main_to_da_queue.get(timeout=QUEUE_CHECK_TIMEOUT_SECONDS) == expected_comm


>>>>>>> f2510765
@pytest.mark.parametrize(
    "test_status,test_description",
    [
        (True, "processes command when status is True"),
        (False, "processes command when status is False"),
    ],
)
def test_MantarrayProcessesMonitor__processes_set_stim_status_command(
    test_status, test_description, test_process_manager_creator, test_monitor
):
    test_process_manager = test_process_manager_creator(use_testing_queues=True)
    monitor_thread, shared_values_dict, *_ = test_monitor(test_process_manager)
    server_to_main_queue = (
        test_process_manager.queue_container().get_communication_queue_from_server_to_main()
    )
    main_to_ic_queue = test_process_manager.queue_container().get_communication_to_instrument_comm_queue(0)

    test_well_names = ["A1", "A2", "B1"]
    test_well_indices = [
        GENERIC_24_WELL_DEFINITION.get_well_index_from_well_name(well_name) for well_name in test_well_names
    ]

    shared_values_dict["stimulation_running"] = [
        (not test_status if well_idx in test_well_indices else False) for well_idx in range(24)
    ]
    shared_values_dict["stimulation_info"] = {
        "protocols": [{"protocol_id": "A"}],
        "protocol_assignments": {well_name: "A" for well_name in test_well_names},
    }

    test_command = {"communication_type": "stimulation", "command": "set_stim_status", "status": test_status}
    put_object_into_queue_and_raise_error_if_eventually_still_empty(test_command, server_to_main_queue)

    invoke_process_run_and_check_errors(monitor_thread)

    confirm_queue_is_eventually_of_size(main_to_ic_queue, 1)
    actual = main_to_ic_queue.get(timeout=QUEUE_CHECK_TIMEOUT_SECONDS)

    expected_command = "start_stimulation" if test_status else "stop_stimulation"
    assert actual == {"communication_type": "stimulation", "command": expected_command}


def test_MantarrayProcessesMonitor__processes_set_protocols_command(
    test_process_manager_creator, test_monitor
):
    test_process_manager = test_process_manager_creator(use_testing_queues=True)
    monitor_thread, shared_values_dict, *_ = test_monitor(test_process_manager)
    server_to_main_queue = (
        test_process_manager.queue_container().get_communication_queue_from_server_to_main()
    )
    main_to_ic_queue = test_process_manager.queue_container().get_communication_to_instrument_comm_queue(0)

    shared_values_dict["stimulation_running"] = [False] * 24

    test_command = {
        "communication_type": "stimulation",
        "command": "set_protocols",
        "stim_info": {"protocols": [None] * 3, "protocol_assignments": {"dummy": "values"}},
    }
    put_object_into_queue_and_raise_error_if_eventually_still_empty(test_command, server_to_main_queue)

    invoke_process_run_and_check_errors(monitor_thread)
    assert shared_values_dict["stimulation_info"] == test_command["stim_info"]

    confirm_queue_is_eventually_of_size(main_to_ic_queue, 1)
    actual = main_to_ic_queue.get(timeout=QUEUE_CHECK_TIMEOUT_SECONDS)
    assert actual == test_command


@pytest.mark.parametrize(
    "new_version,current_version,update_available",
    [
        ("1.0.0", "NOTASEMVER", False),
        ("1.0.0", "1.0.1", False),
        ("1.0.0", "1.0.0", False),
        ("1.0.1", "1.0.0", True),
    ],
)
def test_MantarrayProcessesMonitor__processes_set_latest_software_version_command(
    new_version, current_version, update_available, test_process_manager_creator, test_monitor, mocker
):
    test_process_manager = test_process_manager_creator(use_testing_queues=True)
    monitor_thread, shared_values_dict, *_ = test_monitor(test_process_manager)
    server_to_main_queue = (
        test_process_manager.queue_container().get_communication_queue_from_server_to_main()
    )
    queue_to_server_ws = test_process_manager.queue_container().get_data_queue_to_server()

    mocker.patch.object(process_monitor, "CURRENT_SOFTWARE_VERSION", current_version)

    shared_values_dict["latest_software_version"] = None

    test_command = {"communication_type": "set_latest_software_version", "version": new_version}
    put_object_into_queue_and_raise_error_if_eventually_still_empty(test_command, server_to_main_queue)

    # make sure value is stored
    invoke_process_run_and_check_errors(monitor_thread)
    assert shared_values_dict["latest_software_version"] == new_version
    # make sure correct message sent to FE
    confirm_queue_is_eventually_of_size(queue_to_server_ws, 1)
    ws_message = queue_to_server_ws.get(timeout=QUEUE_CHECK_TIMEOUT_SECONDS)
    assert ws_message == {
        "data_type": "sw_update",
        "data_json": json.dumps({"software_update_available": update_available}),
    }


@pytest.mark.parametrize("update_accepted", [True, False])
def test_MantarrayProcessesMonitor__processes_firmware_update_confirmation_command(
    update_accepted, test_process_manager_creator, test_monitor
):
    test_process_manager = test_process_manager_creator(use_testing_queues=True)
    monitor_thread, shared_values_dict, *_ = test_monitor(test_process_manager)
    shared_values_dict["system_status"] = UPDATES_NEEDED_STATE

    server_to_main_queue = (
        test_process_manager.queue_container().get_communication_queue_from_server_to_main()
    )

    put_object_into_queue_and_raise_error_if_eventually_still_empty(
        {"communication_type": "firmware_update_confirmation", "update_accepted": update_accepted},
        server_to_main_queue,
    )
    invoke_process_run_and_check_errors(monitor_thread)
    assert shared_values_dict["firmware_update_accepted"] is update_accepted
    # make sure system status was not updated
    assert shared_values_dict["system_status"] == UPDATES_NEEDED_STATE<|MERGE_RESOLUTION|>--- conflicted
+++ resolved
@@ -711,45 +711,6 @@
     mocked_logger.assert_called_once_with(f"Communication from the Server: {expected_comm}")
 
 
-<<<<<<< HEAD
-=======
-def test_MantarrayProcessesMonitor__passes_magnetometer_config_dict_from_server_to_mc_comm_and__data_analyzer(
-    test_process_manager_creator, test_monitor
-):
-    test_process_manager = test_process_manager_creator(use_testing_queues=True)
-    monitor_thread, *_ = test_monitor(test_process_manager)
-    server_to_main_queue = (
-        test_process_manager.queue_container().get_communication_queue_from_server_to_main()
-    )
-    main_to_ic_queue = test_process_manager.queue_container().get_communication_to_instrument_comm_queue(0)
-    main_to_da_queue = (
-        test_process_manager.queue_container().get_communication_queue_from_main_to_data_analyzer()
-    )
-
-    test_num_wells = 24
-    expected_sampling_period = 10000
-    expected_config_dict = {
-        "magnetometer_config": create_magnetometer_config_dict(test_num_wells),
-        "sampling_period": expected_sampling_period,
-    }
-    test_dict_from_server = {
-        "communication_type": "set_magnetometer_config",
-        "magnetometer_config_dict": expected_config_dict,
-    }
-    put_object_into_queue_and_raise_error_if_eventually_still_empty(
-        test_dict_from_server, server_to_main_queue
-    )
-    invoke_process_run_and_check_errors(monitor_thread)
-    confirm_queue_is_eventually_of_size(main_to_ic_queue, 1)
-    confirm_queue_is_eventually_of_size(main_to_da_queue, 1)
-
-    expected_comm = {"communication_type": "acquisition_manager", "command": "change_magnetometer_config"}
-    expected_comm.update(expected_config_dict)
-    assert main_to_ic_queue.get(timeout=QUEUE_CHECK_TIMEOUT_SECONDS) == expected_comm
-    assert main_to_da_queue.get(timeout=QUEUE_CHECK_TIMEOUT_SECONDS) == expected_comm
-
-
->>>>>>> f2510765
 @pytest.mark.parametrize(
     "test_status,test_description",
     [
