--- conflicted
+++ resolved
@@ -229,13 +229,6 @@
         # Tanner (12/29/20): Sending in alternate recording directory through command line args
         expected_recordings_dir = os.path.join(tmp_dir, "recordings")
         test_dict = {
-<<<<<<< HEAD
-            "stored_customer_id": GENERIC_STORED_CUSTOMER_ID,
-            "zipped_recordings_dir": f"{expected_recordings_dir}/zipped_recordings",
-            "failed_uploads_dir": f"{expected_recordings_dir}/failed_uploads",
-            "mag_analysis_output_dir": f"{tmp_dir}/time_force_data",
-=======
->>>>>>> 8e5fe42b
             "recording_directory": expected_recordings_dir,
             "log_file_id": str(
                 GENERIC_BETA_2_START_RECORDING_COMMAND["metadata_to_copy_onto_main_file_attributes"][
@@ -430,20 +423,12 @@
     with tempfile.TemporaryDirectory() as tmp_dir:
         expected_recordings_dir = os.path.join(tmp_dir, "recordings")
         test_dict = {
-<<<<<<< HEAD
-            "stored_customer_id": GENERIC_STORED_CUSTOMER_ID,
-            "zipped_recordings_dir": f"{expected_recordings_dir}/zipped_recordings",
-            "failed_uploads_dir": f"{expected_recordings_dir}/failed_uploads",
-            "mag_analysis_output_dir": f"{tmp_dir}/time_force_data",
-            "recording_directory": expected_recordings_dir,
-=======
             "recording_directory": expected_recordings_dir,
             "log_file_id": str(
                 GENERIC_BETA_2_START_RECORDING_COMMAND["metadata_to_copy_onto_main_file_attributes"][
                     BACKEND_LOG_UUID
                 ]
             ),
->>>>>>> 8e5fe42b
         }
         json_str = json.dumps(test_dict)
         b64_encoded = base64.urlsafe_b64encode(json_str.encode("utf-8")).decode("utf-8")
@@ -815,20 +800,12 @@
     with tempfile.TemporaryDirectory() as tmp_dir:
         recording_dir = os.path.join(tmp_dir, "recordings")
         test_dict = {
-<<<<<<< HEAD
-            "stored_customer_id": GENERIC_STORED_CUSTOMER_ID,
-            "zipped_recordings_dir": f"{recording_dir}/zipped_recordings",
-            "failed_uploads_dir": f"{recording_dir}/failed_uploads",
-            "mag_analysis_output_dir": f"{tmp_dir}/time_force_data",
             "recording_directory": recording_dir,
-=======
-            "recording_directory": tmp_dir,
             "log_file_id": str(
                 GENERIC_BETA_2_START_RECORDING_COMMAND["metadata_to_copy_onto_main_file_attributes"][
                     BACKEND_LOG_UUID
                 ]
             ),
->>>>>>> 8e5fe42b
         }
         json_str = json.dumps(test_dict)
         b64_encoded = base64.urlsafe_b64encode(json_str.encode("utf-8")).decode("utf-8")
@@ -969,13 +946,6 @@
     with tempfile.TemporaryDirectory() as tmp_dir:
         expected_recordings_dir = os.path.join(tmp_dir, "recordings")
         test_dict = {
-<<<<<<< HEAD
-            "stored_customer_id": GENERIC_STORED_CUSTOMER_ID,
-            "zipped_recordings_dir": f"{expected_recordings_dir}/zipped_recordings",
-            "failed_uploads_dir": f"{expected_recordings_dir}/failed_uploads",
-            "mag_analysis_output_dir": f"{tmp_dir}/time_force_data",
-=======
->>>>>>> 8e5fe42b
             "recording_directory": expected_recordings_dir,
             "log_file_id": str(
                 GENERIC_BETA_2_START_RECORDING_COMMAND["metadata_to_copy_onto_main_file_attributes"][
