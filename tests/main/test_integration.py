--- conflicted
+++ resolved
@@ -819,11 +819,6 @@
         ],
     )
 
-<<<<<<< HEAD
-    # Tanner (12/29/20): Use TemporaryDirectory so we can access the files without worrying about clean up
-    with tempfile.TemporaryDirectory() as expected_recordings_dir:
-        # Tanner (12/29/20): Manually set recording directory through update_settings route
-=======
     test_protocol_assignments = {
         GENERIC_24_WELL_DEFINITION.get_well_name_from_well_index(well_idx): (
             "A" if well_idx % 2 == 0 else "B"
@@ -860,8 +855,7 @@
     app_info = fully_running_app_from_main_entrypoint(["--beta-2-mode"])
     wait_for_subprocesses_to_start()
     test_process_manager = app_info["object_access_inside_main"]["process_manager"]
->>>>>>> e00ace0e
-
+    with tempfile.TemporaryDirectory() as expected_recordings_dir:
         test_dict = {
             "stored_customer_ids": {
                 "73f52be0-368c-42d8-a1fd-660d49ba5604": "filler_password",
