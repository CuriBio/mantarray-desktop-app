--- conflicted
+++ resolved
@@ -403,7 +403,6 @@
     assert response.status.endswith("Stimulator checks already running") is True
 
 
-<<<<<<< HEAD
 def test_start_stim_checks__returns_error_code_and_message_if_called_without_well_indices_in_body(
     client_and_server_manager_and_shared_values,
 ):
@@ -434,7 +433,8 @@
     response = test_client.post("/start_stim_checks", json={"well_indices": []})
     assert response.status_code == 400
     assert response.status.endswith("No well indices given") is True
-=======
+
+
 def test_update_recording_name__returns_403_if_recording_name_exists(
     client_and_server_manager_and_shared_values, mocker
 ):
@@ -469,7 +469,6 @@
     )
     shutil_mock.assert_called_with(os.path.join("/test/recording/directory", "new_recording_name"))
     assert response.status_code == 200
->>>>>>> 14a931b8
 
 
 def test_dev_begin_hardware_script__returns_correct_response(test_client):
