# -*- coding: utf-8 -*-
import datetime
from enum import IntEnum
import uuid

from mantarray_desktop_app import ADC_CH_TO_24_WELL_INDEX
from mantarray_desktop_app import ADC_CH_TO_IS_REF_SENSOR
from mantarray_desktop_app import ADC_GAIN
from mantarray_desktop_app import ADC_GAIN_DESCRIPTION_TAG
from mantarray_desktop_app import ADC_OFFSET_DESCRIPTION_TAG
from mantarray_desktop_app import BARCODE_CONFIRM_CLEAR_WAIT_SECONDS
from mantarray_desktop_app import BARCODE_GET_SCAN_WAIT_SECONDS
from mantarray_desktop_app import BARCODE_INVALID_UUID
from mantarray_desktop_app import BARCODE_POLL_PERIOD
from mantarray_desktop_app import BARCODE_SCANNER_BOTTOM_WIRE_OUT_ADDRESS
from mantarray_desktop_app import BARCODE_SCANNER_MID_WIRE_OUT_ADDRESS
from mantarray_desktop_app import BARCODE_SCANNER_TOP_WIRE_OUT_ADDRESS
from mantarray_desktop_app import BARCODE_SCANNER_TRIGGER_IN_ADDRESS
from mantarray_desktop_app import BARCODE_UNREADABLE_UUID
from mantarray_desktop_app import BARCODE_VALID_UUID
from mantarray_desktop_app import BUFFERING_STATE
from mantarray_desktop_app import CALIBRATED_STATE
from mantarray_desktop_app import CALIBRATING_STATE
from mantarray_desktop_app import CALIBRATION_NEEDED_STATE
from mantarray_desktop_app import CALIBRATION_RECORDING_DUR_SECONDS
from mantarray_desktop_app import CHECKING_FOR_UPDATES_STATE
from mantarray_desktop_app import CLEAR_BARCODE_TRIG_BIT
from mantarray_desktop_app import CLEARED_BARCODE_VALUE
from mantarray_desktop_app import CLOUD_ENDPOINT_USER_OPTION
from mantarray_desktop_app import CLOUD_ENDPOINT_VALID_OPTIONS
from mantarray_desktop_app import COMPILED_EXE_BUILD_TIMESTAMP
from mantarray_desktop_app import CONSTRUCT_SENSOR_SAMPLING_PERIOD
from mantarray_desktop_app import CONSTRUCT_SENSORS_PER_REF_SENSOR
from mantarray_desktop_app import CURRENT_BETA1_HDF5_FILE_FORMAT_VERSION
from mantarray_desktop_app import CURRENT_BETA2_HDF5_FILE_FORMAT_VERSION
from mantarray_desktop_app import CURRENT_SOFTWARE_VERSION
from mantarray_desktop_app import DATA_ANALYZER_BETA_1_BUFFER_SIZE
from mantarray_desktop_app import DATA_ANALYZER_BUFFER_SIZE_CENTIMILLISECONDS
from mantarray_desktop_app import DATA_FRAME_PERIOD
from mantarray_desktop_app import DEFAULT_SAMPLING_PERIOD
from mantarray_desktop_app import DEFAULT_SERVER_PORT_NUMBER
from mantarray_desktop_app import DEFAULT_USER_CONFIG
from mantarray_desktop_app import DOWNLOADING_UPDATES_STATE
from mantarray_desktop_app import FIFO_READ_PRODUCER_DATA_OFFSET
from mantarray_desktop_app import FIFO_READ_PRODUCER_REF_AMPLITUDE
from mantarray_desktop_app import FIFO_READ_PRODUCER_SAWTOOTH_PERIOD
from mantarray_desktop_app import FIFO_READ_PRODUCER_WELL_AMPLITUDE
from mantarray_desktop_app import FIFO_SIMULATOR_DEFAULT_WIRE_OUT_VALUE
from mantarray_desktop_app import FILE_WRITER_BUFFER_SIZE_CENTIMILLISECONDS
from mantarray_desktop_app import FIRMWARE_VERSION_WIRE_OUT_ADDRESS
from mantarray_desktop_app import INSTALLING_UPDATES_STATE
from mantarray_desktop_app import INSTRUMENT_INITIALIZING_STATE
from mantarray_desktop_app import LIVE_VIEW_ACTIVE_STATE
from mantarray_desktop_app import MAX_CHANNEL_FIRMWARE_UPDATE_DURATION_SECONDS
from mantarray_desktop_app import MAX_MAIN_FIRMWARE_UPDATE_DURATION_SECONDS
from mantarray_desktop_app import MAX_MC_REBOOT_DURATION_SECONDS
from mantarray_desktop_app import MAX_POSSIBLE_CONNECTED_BOARDS
from mantarray_desktop_app import MICROS_PER_MILLI
from mantarray_desktop_app import MICROSECONDS_PER_CENTIMILLISECOND
from mantarray_desktop_app import MIDSCALE_CODE
from mantarray_desktop_app import MILLIVOLTS_PER_VOLT
from mantarray_desktop_app import MIN_NUM_SECONDS_NEEDED_FOR_ANALYSIS
from mantarray_desktop_app import NO_PLATE_DETECTED_BARCODE_VALUE
from mantarray_desktop_app import NO_PLATE_DETECTED_UUID
from mantarray_desktop_app import NUM_INITIAL_PACKETS_TO_DROP
from mantarray_desktop_app import OK_COMM_PERFOMANCE_LOGGING_NUM_CYCLES
from mantarray_desktop_app import OUTGOING_DATA_BUFFER_SIZE
from mantarray_desktop_app import RAW_TO_SIGNED_CONVERSION_VALUE
from mantarray_desktop_app import RECORDING_STATE
from mantarray_desktop_app import REF_INDEX_TO_24_WELL_INDEX
from mantarray_desktop_app import REFERENCE_SENSOR_SAMPLING_PERIOD
from mantarray_desktop_app import REFERENCE_VOLTAGE
from mantarray_desktop_app import ROUND_ROBIN_PERIOD
from mantarray_desktop_app import SECONDS_TO_WAIT_WHEN_POLLING_QUEUES
from mantarray_desktop_app import SERIAL_COMM_BARCODE_FOUND_PACKET_TYPE
from mantarray_desktop_app import SERIAL_COMM_BAUD_RATE
from mantarray_desktop_app import SERIAL_COMM_BEGIN_FIRMWARE_UPDATE_PACKET_TYPE
from mantarray_desktop_app import SERIAL_COMM_CF_UPDATE_COMPLETE_PACKET_TYPE
from mantarray_desktop_app import SERIAL_COMM_CHECKSUM_FAILURE_PACKET_TYPE
from mantarray_desktop_app import SERIAL_COMM_CHECKSUM_LENGTH_BYTES
from mantarray_desktop_app import SERIAL_COMM_COMMAND_FAILURE_BYTE
from mantarray_desktop_app import SERIAL_COMM_COMMAND_SUCCESS_BYTE
from mantarray_desktop_app import SERIAL_COMM_DATA_SAMPLE_LENGTH_BYTES
from mantarray_desktop_app import SERIAL_COMM_DEFAULT_DATA_CHANNEL
from mantarray_desktop_app import SERIAL_COMM_END_FIRMWARE_UPDATE_PACKET_TYPE
from mantarray_desktop_app import SERIAL_COMM_ERROR_ACK_PACKET_TYPE
from mantarray_desktop_app import SERIAL_COMM_FIRMWARE_UPDATE_PACKET_TYPE
from mantarray_desktop_app import SERIAL_COMM_GET_METADATA_PACKET_TYPE
from mantarray_desktop_app import SERIAL_COMM_GOING_DORMANT_PACKET_TYPE
from mantarray_desktop_app import SERIAL_COMM_HANDSHAKE_PACKET_TYPE
from mantarray_desktop_app import SERIAL_COMM_HANDSHAKE_PERIOD_SECONDS
from mantarray_desktop_app import SERIAL_COMM_HANDSHAKE_TIMEOUT_SECONDS
from mantarray_desktop_app import SERIAL_COMM_MAGIC_WORD_BYTES
from mantarray_desktop_app import SERIAL_COMM_MAGIC_WORD_LENGTH_BYTES_CY
from mantarray_desktop_app import SERIAL_COMM_MAGNETOMETER_DATA_PACKET_TYPE
from mantarray_desktop_app import SERIAL_COMM_MAX_FULL_PACKET_LENGTH_BYTES
from mantarray_desktop_app import SERIAL_COMM_MAX_PAYLOAD_LENGTH_BYTES
from mantarray_desktop_app import SERIAL_COMM_MAX_TIMESTAMP_VALUE
from mantarray_desktop_app import SERIAL_COMM_METADATA_BYTES_LENGTH
from mantarray_desktop_app import SERIAL_COMM_MF_UPDATE_COMPLETE_PACKET_TYPE
from mantarray_desktop_app import SERIAL_COMM_MODULE_ID_TO_WELL_IDX
from mantarray_desktop_app import SERIAL_COMM_NUM_ALLOWED_MISSED_HANDSHAKES
from mantarray_desktop_app import SERIAL_COMM_NUM_CHANNELS_PER_SENSOR
from mantarray_desktop_app import SERIAL_COMM_NUM_CHANNELS_PER_SENSOR_CY
from mantarray_desktop_app import SERIAL_COMM_NUM_DATA_CHANNELS
from mantarray_desktop_app import SERIAL_COMM_NUM_SENSORS_PER_WELL
from mantarray_desktop_app import SERIAL_COMM_OKAY_CODE
from mantarray_desktop_app import SERIAL_COMM_PACKET_BASE_LENGTH_BYTES
from mantarray_desktop_app import SERIAL_COMM_PACKET_HEADER_LENGTH_BYTES
from mantarray_desktop_app import SERIAL_COMM_PACKET_METADATA_LENGTH_BYTES
from mantarray_desktop_app import SERIAL_COMM_PACKET_REMAINDER_SIZE_LENGTH_BYTES
from mantarray_desktop_app import SERIAL_COMM_PACKET_TYPE_INDEX
from mantarray_desktop_app import SERIAL_COMM_PACKET_TYPE_LENGTH_BYTES
from mantarray_desktop_app import SERIAL_COMM_PAYLOAD_INDEX
from mantarray_desktop_app import SERIAL_COMM_PLATE_EVENT_PACKET_TYPE
from mantarray_desktop_app import SERIAL_COMM_REBOOT_PACKET_TYPE
from mantarray_desktop_app import SERIAL_COMM_REGISTRATION_TIMEOUT_SECONDS
from mantarray_desktop_app import SERIAL_COMM_RESPONSE_TIMEOUT_SECONDS
from mantarray_desktop_app import SERIAL_COMM_SENSOR_AXIS_LOOKUP_TABLE
from mantarray_desktop_app import SERIAL_COMM_SET_NICKNAME_PACKET_TYPE
from mantarray_desktop_app import SERIAL_COMM_SET_SAMPLING_PERIOD_PACKET_TYPE
from mantarray_desktop_app import SERIAL_COMM_SET_STIM_PROTOCOL_PACKET_TYPE
from mantarray_desktop_app import SERIAL_COMM_START_DATA_STREAMING_PACKET_TYPE
from mantarray_desktop_app import SERIAL_COMM_START_STIM_PACKET_TYPE
from mantarray_desktop_app import SERIAL_COMM_STATUS_BEACON_PACKET_TYPE
from mantarray_desktop_app import SERIAL_COMM_STATUS_BEACON_PERIOD_SECONDS
from mantarray_desktop_app import SERIAL_COMM_STATUS_BEACON_TIMEOUT_SECONDS
from mantarray_desktop_app import SERIAL_COMM_STATUS_CODE_LENGTH_BYTES
from mantarray_desktop_app import SERIAL_COMM_STIM_STATUS_PACKET_TYPE
from mantarray_desktop_app import SERIAL_COMM_STOP_DATA_STREAMING_PACKET_TYPE
from mantarray_desktop_app import SERIAL_COMM_STOP_STIM_PACKET_TYPE
from mantarray_desktop_app import SERIAL_COMM_TIME_INDEX_LENGTH_BYTES
from mantarray_desktop_app import SERIAL_COMM_TIME_OFFSET_LENGTH_BYTES
from mantarray_desktop_app import SERIAL_COMM_TIMESTAMP_BYTES_INDEX
from mantarray_desktop_app import SERIAL_COMM_TIMESTAMP_EPOCH
from mantarray_desktop_app import SERIAL_COMM_TIMESTAMP_LENGTH_BYTES
from mantarray_desktop_app import SERIAL_COMM_WELL_IDX_TO_MODULE_ID
from mantarray_desktop_app import SERVER_INITIALIZING_STATE
from mantarray_desktop_app import SERVER_READY_STATE
from mantarray_desktop_app import START_BARCODE_SCAN_TRIG_BIT
from mantarray_desktop_app import START_MANAGED_ACQUISITION_COMMUNICATION
from mantarray_desktop_app import STIM_COMPLETE_SUBPROTOCOL_IDX
from mantarray_desktop_app import STIM_MAX_ABSOLUTE_CURRENT_MICROAMPS
from mantarray_desktop_app import STIM_MAX_ABSOLUTE_VOLTAGE_MILLIVOLTS
from mantarray_desktop_app import STIM_MAX_DUTY_CYCLE_DURATION_MICROSECONDS
from mantarray_desktop_app import STIM_NO_PROTOCOL_ASSIGNED
from mantarray_desktop_app import StimProtocolStatuses
from mantarray_desktop_app import STM_VID
from mantarray_desktop_app import STOP_MANAGED_ACQUISITION_COMMUNICATION
from mantarray_desktop_app import SUBPROCESS_JOIN_TIMEOUT_SECONDS
from mantarray_desktop_app import SUBPROCESS_POLL_DELAY_SECONDS
from mantarray_desktop_app import SUBPROCESS_SHUTDOWN_TIMEOUT_SECONDS
from mantarray_desktop_app import SYSTEM_STATUS_UUIDS
from mantarray_desktop_app import TIMESTEP_CONVERSION_FACTOR
from mantarray_desktop_app import UPDATE_ERROR_STATE
from mantarray_desktop_app import UPDATES_COMPLETE_STATE
from mantarray_desktop_app import UPDATES_NEEDED_STATE
from mantarray_desktop_app import VALID_CONFIG_SETTINGS
from mantarray_desktop_app import VALID_SCRIPTING_COMMANDS
from mantarray_desktop_app import WELL_24_INDEX_TO_ADC_AND_CH_INDEX
from mantarray_desktop_app.constants import ALL_VALID_BARCODE_HEADERS
from mantarray_desktop_app.constants import BARCODE_HEADERS
from mantarray_desktop_app.constants import BARCODE_LEN
from mantarray_desktop_app.constants import MICRO_TO_BASE_CONVERSION
from mantarray_desktop_app.constants import PERFOMANCE_LOGGING_PERIOD_SECS
from mantarray_desktop_app.constants import POST_STIFFNESS_TO_MM_PER_MT_Z_AXIS_SENSOR_0
from mantarray_desktop_app.constants import RECORDING_SNAPSHOT_DUR_SECS
from mantarray_desktop_app.constants import SERIAL_COMM_NICKNAME_BYTES_LENGTH
from mantarray_desktop_app.constants import SERIAL_COMM_SERIAL_NUMBER_BYTES_LENGTH
from mantarray_desktop_app.constants import SERIAL_COMM_STIM_IMPEDANCE_CHECK_PACKET_TYPE
from mantarray_desktop_app.constants import SOFTWARE_RELEASE_CHANNEL
from mantarray_desktop_app.constants import STIM_MAX_CHUNKED_SUBPROTOCOL_DUR_MICROSECONDS
from mantarray_desktop_app.constants import STIM_MAX_CHUNKED_SUBPROTOCOL_DUR_MINS
from mantarray_desktop_app.constants import STIM_MAX_DUTY_CYCLE_PERCENTAGE
from mantarray_desktop_app.constants import STIM_MAX_SUBPROTOCOL_DURATION_MICROSECONDS
from mantarray_desktop_app.constants import STIM_MIN_SUBPROTOCOL_DURATION_MICROSECONDS
from mantarray_desktop_app.constants import STIM_OPEN_CIRCUIT_THRESHOLD_OHMS
from mantarray_desktop_app.constants import STIM_SHORT_CIRCUIT_THRESHOLD_OHMS
from mantarray_desktop_app.constants import StimulatorCircuitStatuses
from mantarray_desktop_app.constants import VALID_STIMULATION_TYPES
from mantarray_desktop_app.constants import VALID_SUBPROTOCOL_TYPES
import numpy as np
from xem_wrapper import DATA_FRAMES_PER_ROUND_ROBIN


def test_default_server_port_number():
    assert DEFAULT_SERVER_PORT_NUMBER == 4567


def test_max_boards():
    assert MAX_POSSIBLE_CONNECTED_BOARDS == 4


def test_fimrware_addresses():
    assert FIRMWARE_VERSION_WIRE_OUT_ADDRESS == 0x21

    assert BARCODE_SCANNER_TRIGGER_IN_ADDRESS == 0x41
    assert BARCODE_SCANNER_TOP_WIRE_OUT_ADDRESS == 0x2A
    assert BARCODE_SCANNER_MID_WIRE_OUT_ADDRESS == 0x2B
    assert BARCODE_SCANNER_BOTTOM_WIRE_OUT_ADDRESS == 0x2C


def test_barcode_constants():
    assert CLEAR_BARCODE_TRIG_BIT == 0x5
    assert START_BARCODE_SCAN_TRIG_BIT == 0x6
    assert BARCODE_POLL_PERIOD == 15
    assert BARCODE_CONFIRM_CLEAR_WAIT_SECONDS == 0.5
    assert BARCODE_GET_SCAN_WAIT_SECONDS == 6

    assert BARCODE_LEN == 12
    assert CLEARED_BARCODE_VALUE == chr(0) * BARCODE_LEN
    assert NO_PLATE_DETECTED_BARCODE_VALUE == chr(21) * BARCODE_LEN
    assert BARCODE_HEADERS == {"plate_barcode": "ML", "stim_barcode": "MS"}
    assert ALL_VALID_BARCODE_HEADERS == frozenset(BARCODE_HEADERS.values())


def test_barcode_UUIDs():
    assert BARCODE_VALID_UUID == uuid.UUID("22d5054a-ede2-4e94-8f74-f4ebaafde247")
    assert BARCODE_INVALID_UUID == uuid.UUID("cec87db3-3181-4b84-8d5e-1643cd00b567")
    assert NO_PLATE_DETECTED_UUID == uuid.UUID("e86ca1d0-2350-4e1b-ad6a-5c78a6c2ed7a")
    assert BARCODE_UNREADABLE_UUID == uuid.UUID("87525976-4c98-4783-a6f2-ae34a89dace6")


def test_running_fifo_simulator_constants():
    assert FIFO_READ_PRODUCER_SAWTOOTH_PERIOD == ((100000 // TIMESTEP_CONVERSION_FACTOR) / (2 * np.pi))
    assert FIFO_SIMULATOR_DEFAULT_WIRE_OUT_VALUE == 0xFFFFFFFF
    assert RAW_TO_SIGNED_CONVERSION_VALUE == 2**23
    assert (
        FIFO_READ_PRODUCER_DATA_OFFSET == MIDSCALE_CODE + 0xB000 + FIFO_READ_PRODUCER_WELL_AMPLITUDE * 24 // 2
    )
    assert FIFO_READ_PRODUCER_WELL_AMPLITUDE == 0x1014
    assert FIFO_READ_PRODUCER_REF_AMPLITUDE == 0x100


def test_hardware_time_constants():
    assert DATA_FRAME_PERIOD == 20
    assert ROUND_ROBIN_PERIOD == DATA_FRAME_PERIOD * DATA_FRAMES_PER_ROUND_ROBIN
    assert REFERENCE_SENSOR_SAMPLING_PERIOD == ROUND_ROBIN_PERIOD // 4
    assert CONSTRUCT_SENSOR_SAMPLING_PERIOD == ROUND_ROBIN_PERIOD
    assert TIMESTEP_CONVERSION_FACTOR == 5


def test_time_conversions():
    assert MICROSECONDS_PER_CENTIMILLISECOND == 10


def test_generic_conversions():
    assert MICRO_TO_BASE_CONVERSION == int(1e6)
    assert MICROS_PER_MILLI == int(1e3)


def test_adc_reading_constants():
    assert REFERENCE_VOLTAGE == 2.5
    assert MIDSCALE_CODE == 0x800000
    assert ADC_GAIN == 2
    assert MILLIVOLTS_PER_VOLT == 1000


def test_sensors_and_mappings():
    assert CONSTRUCT_SENSORS_PER_REF_SENSOR == 4
    assert REF_INDEX_TO_24_WELL_INDEX == {
        0: frozenset([0, 1, 4, 5]),
        1: frozenset([8, 9, 12, 13]),
        2: frozenset([16, 17, 20, 21]),
        3: frozenset([2, 3, 6, 7]),
        4: frozenset([10, 11, 14, 15]),
        5: frozenset([18, 19, 22, 23]),
    }
    assert ADC_CH_TO_24_WELL_INDEX == {
        0: {0: 0, 2: 1, 4: 4, 6: 5},
        1: {0: 8, 2: 9, 4: 12, 6: 13},
        2: {0: 16, 2: 17, 4: 20, 6: 21},
        3: {6: 2, 4: 3, 2: 6, 0: 7},
        4: {6: 10, 4: 11, 2: 14, 0: 15},
        5: {6: 18, 4: 19, 2: 22, 0: 23},
    }
    assert ADC_CH_TO_IS_REF_SENSOR == {
        0: {0: False, 1: True, 2: False, 3: True, 4: False, 5: True, 6: False, 7: True},
        1: {0: False, 1: True, 2: False, 3: True, 4: False, 5: True, 6: False, 7: True},
        2: {0: False, 1: True, 2: False, 3: True, 4: False, 5: True, 6: False, 7: True},
        3: {0: False, 1: True, 2: False, 3: True, 4: False, 5: True, 6: False, 7: True},
        4: {0: False, 1: True, 2: False, 3: True, 4: False, 5: True, 6: False, 7: True},
        5: {0: False, 1: True, 2: False, 3: True, 4: False, 5: True, 6: False, 7: True},
    }
    for well_idx in range(24):
        adc_num, ch_num = WELL_24_INDEX_TO_ADC_AND_CH_INDEX[well_idx]
        assert ADC_CH_TO_24_WELL_INDEX[adc_num][ch_num] == well_idx


def test_current_file_versions():
    assert CURRENT_BETA1_HDF5_FILE_FORMAT_VERSION == "0.4.2"
<<<<<<< HEAD
    assert CURRENT_BETA2_HDF5_FILE_FORMAT_VERSION == "1.3.0"
=======
    assert CURRENT_BETA2_HDF5_FILE_FORMAT_VERSION == "1.2.1"
>>>>>>> 7d17fbb3


def test_COMPILED_EXE_BUILD_TIMESTAMP():
    assert COMPILED_EXE_BUILD_TIMESTAMP == "REPLACETHISWITHTIMESTAMPDURINGBUILD"


def test_CURRENT_SOFTWARE_VERSION():
    assert CURRENT_SOFTWARE_VERSION == "REPLACETHISWITHVERSIONDURINGBUILD"


def test_SOFTWARE_RELEASE_CHANNEL():
    assert SOFTWARE_RELEASE_CHANNEL == "REPLACETHISWITHRELEASECHANNELDURINGBUILD"


def test_CLOUD_ENDPOINT_USER_OPTION():
    assert CLOUD_ENDPOINT_USER_OPTION == "REPLACETHISWITHENDPOINTDURINGBUILD"


def test_CLOUD_ENDPOINT_VALID_OPTIONS():
    assert CLOUD_ENDPOINT_VALID_OPTIONS == {"test": "curibio-test", "prod": "curibio"}


def test_managed_acquisition_commands():
    assert START_MANAGED_ACQUISITION_COMMUNICATION == {
        "communication_type": "acquisition_manager",
        "command": "start_managed_acquisition",
        "barcode": None,
    }
    assert STOP_MANAGED_ACQUISITION_COMMUNICATION == {
        "communication_type": "acquisition_manager",
        "command": "stop_managed_acquisition",
    }


def test_scripting():
    assert VALID_SCRIPTING_COMMANDS == frozenset(
        [
            "begin_hardware_script",
            "end_hardware_script",
            "set_wire_in",
            "read_wire_out",
            "activate_trigger_in",
            "comm_delay",
            "start_calibration",
        ]
    )
    assert ADC_GAIN_DESCRIPTION_TAG == "adc_gain_setting"
    assert ADC_OFFSET_DESCRIPTION_TAG == "adc_offset_reading"


def test_buffer_size_constants():
    assert MIN_NUM_SECONDS_NEEDED_FOR_ANALYSIS == 10
    assert DATA_ANALYZER_BUFFER_SIZE_CENTIMILLISECONDS == 1000000
    assert FILE_WRITER_BUFFER_SIZE_CENTIMILLISECONDS == 3000000

    assert OUTGOING_DATA_BUFFER_SIZE == 2
    assert (
        DATA_ANALYZER_BETA_1_BUFFER_SIZE == DATA_ANALYZER_BUFFER_SIZE_CENTIMILLISECONDS // ROUND_ROBIN_PERIOD
    )


def test_performance_logging_constants():
    assert PERFOMANCE_LOGGING_PERIOD_SECS == 20
    assert OK_COMM_PERFOMANCE_LOGGING_NUM_CYCLES == 20


def test_system_status_uuids():
    assert SERVER_INITIALIZING_STATE == "server_initializing"
    assert SERVER_READY_STATE == "server_ready"
    assert INSTRUMENT_INITIALIZING_STATE == "instrument_initializing"
    assert CHECKING_FOR_UPDATES_STATE == "checking_for_updates"
    assert CALIBRATION_NEEDED_STATE == "calibration_needed"
    assert CALIBRATING_STATE == "calibrating"
    assert CALIBRATED_STATE == "calibrated"
    assert BUFFERING_STATE == "buffering"
    assert LIVE_VIEW_ACTIVE_STATE == "live_view_active"
    assert RECORDING_STATE == "recording"
    assert UPDATES_NEEDED_STATE == "updates_needed"
    assert DOWNLOADING_UPDATES_STATE == "downloading_updates"
    assert INSTALLING_UPDATES_STATE == "installing_updates"
    assert UPDATES_COMPLETE_STATE == "updates_complete"
    assert UPDATE_ERROR_STATE == "update_error"
    assert SYSTEM_STATUS_UUIDS == {
        SERVER_INITIALIZING_STATE: uuid.UUID("04471bcf-1a00-4a0d-83c8-4160622f9a25"),
        SERVER_READY_STATE: uuid.UUID("8e24ef4d-2353-4e9d-aa32-4346126e73e3"),
        INSTRUMENT_INITIALIZING_STATE: uuid.UUID("d2e3d386-b760-4c9a-8b2d-410362ff11c4"),
        CHECKING_FOR_UPDATES_STATE: uuid.UUID("04fd6f6b-ee9e-4656-aae4-0b9584791f36"),
        CALIBRATION_NEEDED_STATE: uuid.UUID("009301eb-625c-4dc4-9e92-1a4d0762465f"),
        CALIBRATING_STATE: uuid.UUID("43c08fc5-ca2f-4dcd-9dff-5e9324cb5dbf"),
        CALIBRATED_STATE: uuid.UUID("b480373b-9466-4fa0-92a6-fa5f8e340d30"),
        BUFFERING_STATE: uuid.UUID("dc774d4b-6bd1-4717-b36e-6df6f1ef6cf4"),
        LIVE_VIEW_ACTIVE_STATE: uuid.UUID("9fbee58e-c6af-49a5-b2e2-5b085eead2ea"),
        RECORDING_STATE: uuid.UUID("1e3d76a2-508d-4c99-8bf5-60dac5cc51fe"),
        UPDATES_NEEDED_STATE: uuid.UUID("d6dcf2a9-b6ea-4d4e-9423-500f91a82a2f"),
        DOWNLOADING_UPDATES_STATE: uuid.UUID("b623c5fa-af01-46d3-9282-748e19fe374c"),
        INSTALLING_UPDATES_STATE: uuid.UUID("19c9c2d6-0de4-4334-8cb3-a4c7ab0eab00"),
        UPDATES_COMPLETE_STATE: uuid.UUID("31f8fbc9-9b41-4191-8598-6462b7490789"),
        UPDATE_ERROR_STATE: uuid.UUID("33742bfc-d354-4ae5-88b6-2b3cee23aff8"),
    }


def test_user_config():
    assert DEFAULT_USER_CONFIG == {"customer_id": "", "user_name": ""}
    assert VALID_CONFIG_SETTINGS == frozenset(
        [
            "customer_id",
            "user_password",
            "user_name",
            "recording_directory",
            "auto_upload",
            "auto_delete",
            "pulse3d_version",
        ]
    )


def test_shutdown_values():
    assert SUBPROCESS_JOIN_TIMEOUT_SECONDS == 3
    assert SUBPROCESS_SHUTDOWN_TIMEOUT_SECONDS == 1
    assert SUBPROCESS_POLL_DELAY_SECONDS == 0.025


def test_parallelism_config():
    assert SECONDS_TO_WAIT_WHEN_POLLING_QUEUES == 0.02


def test_data_stream_values():
    assert NUM_INITIAL_PACKETS_TO_DROP == 2


def test_serial_comm():
    assert STM_VID == 1155
    assert SERIAL_COMM_BAUD_RATE == int(5e6)

    assert MAX_MC_REBOOT_DURATION_SECONDS == 15
    assert MAX_MAIN_FIRMWARE_UPDATE_DURATION_SECONDS == 60
    assert MAX_CHANNEL_FIRMWARE_UPDATE_DURATION_SECONDS == 600

    assert SERIAL_COMM_NUM_ALLOWED_MISSED_HANDSHAKES == 3

    assert SERIAL_COMM_TIMESTAMP_EPOCH == datetime.datetime(
        year=2021, month=1, day=1, tzinfo=datetime.timezone.utc
    )

    assert SERIAL_COMM_STATUS_BEACON_PERIOD_SECONDS == 5
    assert SERIAL_COMM_HANDSHAKE_PERIOD_SECONDS == 5
    assert SERIAL_COMM_REGISTRATION_TIMEOUT_SECONDS == 8
    assert SERIAL_COMM_RESPONSE_TIMEOUT_SECONDS == 10
    assert SERIAL_COMM_HANDSHAKE_TIMEOUT_SECONDS == 10
    assert SERIAL_COMM_STATUS_BEACON_TIMEOUT_SECONDS == 10

    assert SERIAL_COMM_MAGIC_WORD_BYTES == b"CURI BIO"
    assert SERIAL_COMM_PACKET_REMAINDER_SIZE_LENGTH_BYTES == 2
    assert SERIAL_COMM_TIMESTAMP_LENGTH_BYTES == 8
    assert SERIAL_COMM_PACKET_TYPE_LENGTH_BYTES == 1
    assert SERIAL_COMM_CHECKSUM_LENGTH_BYTES == 4

    assert SERIAL_COMM_TIME_INDEX_LENGTH_BYTES == 8
    assert SERIAL_COMM_TIME_OFFSET_LENGTH_BYTES == 2
    assert SERIAL_COMM_DATA_SAMPLE_LENGTH_BYTES == 2

    assert SERIAL_COMM_PACKET_HEADER_LENGTH_BYTES == (
        len(SERIAL_COMM_MAGIC_WORD_BYTES) + SERIAL_COMM_PACKET_REMAINDER_SIZE_LENGTH_BYTES
    )
    assert SERIAL_COMM_PACKET_BASE_LENGTH_BYTES == (
        SERIAL_COMM_TIMESTAMP_LENGTH_BYTES + SERIAL_COMM_PACKET_TYPE_LENGTH_BYTES
    )
    assert SERIAL_COMM_PACKET_METADATA_LENGTH_BYTES == (
        SERIAL_COMM_PACKET_HEADER_LENGTH_BYTES
        + SERIAL_COMM_PACKET_BASE_LENGTH_BYTES
        + SERIAL_COMM_CHECKSUM_LENGTH_BYTES
    )

    assert SERIAL_COMM_MAX_PAYLOAD_LENGTH_BYTES == 20000 - SERIAL_COMM_CHECKSUM_LENGTH_BYTES
    assert SERIAL_COMM_MAX_FULL_PACKET_LENGTH_BYTES == (
        SERIAL_COMM_PACKET_METADATA_LENGTH_BYTES + SERIAL_COMM_MAX_PAYLOAD_LENGTH_BYTES
    )

    assert SERIAL_COMM_STATUS_CODE_LENGTH_BYTES == 2 + 24
    assert SERIAL_COMM_MAX_TIMESTAMP_VALUE == 2 ** (8 * SERIAL_COMM_TIMESTAMP_LENGTH_BYTES) - 1

    assert (
        SERIAL_COMM_TIMESTAMP_BYTES_INDEX
        == len(SERIAL_COMM_MAGIC_WORD_BYTES) + SERIAL_COMM_PACKET_REMAINDER_SIZE_LENGTH_BYTES
    )
    assert (
        SERIAL_COMM_PACKET_TYPE_INDEX
        == SERIAL_COMM_TIMESTAMP_BYTES_INDEX + SERIAL_COMM_TIMESTAMP_LENGTH_BYTES
    )
    assert SERIAL_COMM_PAYLOAD_INDEX == SERIAL_COMM_PACKET_TYPE_INDEX + 1

    assert SERIAL_COMM_STATUS_BEACON_PACKET_TYPE == 0
    assert SERIAL_COMM_MAGNETOMETER_DATA_PACKET_TYPE == 1
    assert SERIAL_COMM_REBOOT_PACKET_TYPE == 2
    assert SERIAL_COMM_HANDSHAKE_PACKET_TYPE == 4
    assert SERIAL_COMM_PLATE_EVENT_PACKET_TYPE == 6
    assert SERIAL_COMM_GOING_DORMANT_PACKET_TYPE == 10
    assert SERIAL_COMM_SET_STIM_PROTOCOL_PACKET_TYPE == 20
    assert SERIAL_COMM_START_STIM_PACKET_TYPE == 21
    assert SERIAL_COMM_STOP_STIM_PACKET_TYPE == 22
    assert SERIAL_COMM_STIM_STATUS_PACKET_TYPE == 23
    assert SERIAL_COMM_STIM_IMPEDANCE_CHECK_PACKET_TYPE == 27
    assert SERIAL_COMM_SET_SAMPLING_PERIOD_PACKET_TYPE == 50
    assert SERIAL_COMM_START_DATA_STREAMING_PACKET_TYPE == 52
    assert SERIAL_COMM_STOP_DATA_STREAMING_PACKET_TYPE == 53
    assert SERIAL_COMM_GET_METADATA_PACKET_TYPE == 60
    assert SERIAL_COMM_SET_NICKNAME_PACKET_TYPE == 62
    assert SERIAL_COMM_BEGIN_FIRMWARE_UPDATE_PACKET_TYPE == 70
    assert SERIAL_COMM_FIRMWARE_UPDATE_PACKET_TYPE == 71
    assert SERIAL_COMM_END_FIRMWARE_UPDATE_PACKET_TYPE == 72
    assert SERIAL_COMM_CF_UPDATE_COMPLETE_PACKET_TYPE == 73
    assert SERIAL_COMM_MF_UPDATE_COMPLETE_PACKET_TYPE == 74
    assert SERIAL_COMM_BARCODE_FOUND_PACKET_TYPE == 90
    assert SERIAL_COMM_ERROR_ACK_PACKET_TYPE == 254
    assert SERIAL_COMM_CHECKSUM_FAILURE_PACKET_TYPE == 255

    assert SERIAL_COMM_COMMAND_SUCCESS_BYTE == 0
    assert SERIAL_COMM_COMMAND_FAILURE_BYTE == 1

    assert SERIAL_COMM_METADATA_BYTES_LENGTH == 96
    assert SERIAL_COMM_NICKNAME_BYTES_LENGTH == 13
    assert SERIAL_COMM_SERIAL_NUMBER_BYTES_LENGTH == 12

    assert SERIAL_COMM_OKAY_CODE == 0

    assert SERIAL_COMM_NUM_DATA_CHANNELS == 9
    assert SERIAL_COMM_NUM_CHANNELS_PER_SENSOR == 3
    assert SERIAL_COMM_NUM_SENSORS_PER_WELL == 3
    assert (
        SERIAL_COMM_NUM_DATA_CHANNELS
        == SERIAL_COMM_NUM_CHANNELS_PER_SENSOR * SERIAL_COMM_NUM_SENSORS_PER_WELL
    )

    assert SERIAL_COMM_DEFAULT_DATA_CHANNEL == SERIAL_COMM_SENSOR_AXIS_LOOKUP_TABLE["A"]["Z"]
    assert DEFAULT_SAMPLING_PERIOD == 10000

    assert STIM_MIN_SUBPROTOCOL_DURATION_MICROSECONDS == int(100e3)
    assert STIM_MAX_SUBPROTOCOL_DURATION_MICROSECONDS == 24 * 60 * 60 * int(1e3) * int(1e3)

    assert STIM_MAX_ABSOLUTE_CURRENT_MICROAMPS == int(100e3)
    assert STIM_MAX_ABSOLUTE_VOLTAGE_MILLIVOLTS == int(1.2e3)
    assert STIM_MAX_DUTY_CYCLE_DURATION_MICROSECONDS == int(50e3)

    assert STIM_MAX_DUTY_CYCLE_PERCENTAGE == 0.8

    assert STIM_MAX_CHUNKED_SUBPROTOCOL_DUR_MINS == 1
    assert (
        STIM_MAX_CHUNKED_SUBPROTOCOL_DUR_MICROSECONDS
        == STIM_MAX_CHUNKED_SUBPROTOCOL_DUR_MINS * 60 * MICRO_TO_BASE_CONVERSION
    )

    assert STIM_COMPLETE_SUBPROTOCOL_IDX == 255

    assert STIM_NO_PROTOCOL_ASSIGNED == 255

    assert STIM_OPEN_CIRCUIT_THRESHOLD_OHMS == 20000
    assert STIM_SHORT_CIRCUIT_THRESHOLD_OHMS == 10

    assert VALID_STIMULATION_TYPES == frozenset(["C", "V"])
    assert VALID_SUBPROTOCOL_TYPES == frozenset(["delay", "monophasic", "biphasic"])

    assert issubclass(StimulatorCircuitStatuses, IntEnum) is True
    assert StimulatorCircuitStatuses.CALCULATING == -1
    assert StimulatorCircuitStatuses.MEDIA == 0
    assert StimulatorCircuitStatuses.OPEN == 1
    assert StimulatorCircuitStatuses.SHORT == 2
    assert StimulatorCircuitStatuses.ERROR == 3

    assert issubclass(StimProtocolStatuses, IntEnum) is True
    assert StimProtocolStatuses.ACTIVE == 0
    assert StimProtocolStatuses.NULL == 1
    assert StimProtocolStatuses.RESTARTING == 2
    assert StimProtocolStatuses.FINISHED == 3
    assert StimProtocolStatuses.ERROR == 4


def test_cython_constants():
    assert SERIAL_COMM_MAGIC_WORD_LENGTH_BYTES_CY == len(SERIAL_COMM_MAGIC_WORD_BYTES)
    assert SERIAL_COMM_NUM_CHANNELS_PER_SENSOR_CY == SERIAL_COMM_NUM_CHANNELS_PER_SENSOR


def test_beta_2_mappings():
    assert SERIAL_COMM_SENSOR_AXIS_LOOKUP_TABLE == {
        "A": {"X": 0, "Y": 1, "Z": 2},
        "B": {"X": 3, "Y": 4, "Z": 5},
        "C": {"X": 6, "Y": 7, "Z": 8},
    }
    assert SERIAL_COMM_WELL_IDX_TO_MODULE_ID == {
        module_id: well_idx
        for module_id, well_idx in enumerate(
            [4, 3, 2, 1, 8, 7, 6, 5, 12, 11, 10, 9, 16, 15, 14, 13, 20, 19, 18, 17, 24, 23, 22, 21]
        )
    }
    assert SERIAL_COMM_MODULE_ID_TO_WELL_IDX == {
        module_id: well_idx for well_idx, module_id in SERIAL_COMM_WELL_IDX_TO_MODULE_ID.items()
    }
    for well_idx in range(24):
        module_id = SERIAL_COMM_WELL_IDX_TO_MODULE_ID[well_idx]
        well_idx_from_module_id = SERIAL_COMM_MODULE_ID_TO_WELL_IDX[module_id]
        assert well_idx_from_module_id == well_idx


def test_calibration_constants():
    assert CALIBRATION_RECORDING_DUR_SECONDS == 30


def test_live_view_conversion():
    assert POST_STIFFNESS_TO_MM_PER_MT_Z_AXIS_SENSOR_0 == {1: 8, 3: 8, 6: 8, 9: 8, 12: 6.896551}


def test_recording_snapshot():
    assert RECORDING_SNAPSHOT_DUR_SECS == 5<|MERGE_RESOLUTION|>--- conflicted
+++ resolved
@@ -289,11 +289,7 @@
 
 def test_current_file_versions():
     assert CURRENT_BETA1_HDF5_FILE_FORMAT_VERSION == "0.4.2"
-<<<<<<< HEAD
     assert CURRENT_BETA2_HDF5_FILE_FORMAT_VERSION == "1.3.0"
-=======
-    assert CURRENT_BETA2_HDF5_FILE_FORMAT_VERSION == "1.2.1"
->>>>>>> 7d17fbb3
 
 
 def test_COMPILED_EXE_BUILD_TIMESTAMP():
